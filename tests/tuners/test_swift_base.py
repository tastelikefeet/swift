--- conflicted
+++ resolved
@@ -243,17 +243,11 @@
                 'lora': lora_config,
                 'adapter': adapter_config
             })
-<<<<<<< HEAD
         model.save_pretrained(os.path.join(self.tmp_dir, 'original'))
         try:
             Swift.save_to_peft_format(
                 os.path.join(self.tmp_dir, 'original'),
                 os.path.join(self.tmp_dir, 'converted'))
-=======
-        model.save_pretrained(self.tmp_dir)
-        try:
-            Swift.save_to_peft_format(self.tmp_dir)
->>>>>>> b681b0ca
             self.assertTrue(False)
         except AssertionError as e:
             print(e)
@@ -264,17 +258,11 @@
         lora_config = LoRAConfig(
             target_modules=['query', 'key', 'value'], lora_dtype='fp16')
         model = Swift.prepare_model(model, config={'lora': lora_config})
-<<<<<<< HEAD
         model.save_pretrained(os.path.join(self.tmp_dir, 'original'))
         try:
             Swift.save_to_peft_format(
                 os.path.join(self.tmp_dir, 'original'),
                 os.path.join(self.tmp_dir, 'converted'))
-=======
-        model.save_pretrained(self.tmp_dir)
-        try:
-            Swift.save_to_peft_format(self.tmp_dir)
->>>>>>> b681b0ca
             self.assertTrue(False)
         except AssertionError as e:
             print(e)
@@ -289,7 +277,6 @@
                 'default': lora_config,
                 'lora': lora2_config
             })
-<<<<<<< HEAD
         model.save_pretrained(os.path.join(self.tmp_dir, 'original'))
         Swift.save_to_peft_format(
             os.path.join(self.tmp_dir, 'original'),
@@ -300,13 +287,6 @@
         model2.load_adapter(
             os.path.join(os.path.join(self.tmp_dir, 'converted'), 'lora'),
             'lora')
-=======
-        model.save_pretrained(self.tmp_dir)
-        Swift.save_to_peft_format(self.tmp_dir)
-        model2 = SbertForSequenceClassification(SbertConfig())
-        model2 = PeftModel.from_pretrained(model2, self.tmp_dir)
-        model2.load_adapter(os.path.join(self.tmp_dir, 'lora'), 'lora')
->>>>>>> b681b0ca
         state_dict = model.state_dict()
         state_dict2 = {
             key[len('base_model.model.'):]: value
