--- conflicted
+++ resolved
@@ -6,14 +6,9 @@
 from torch import dtype as Dtype
 from transformers.utils.versions import require_version
 
-<<<<<<< HEAD
-from swift.llm import (LoRATM, Template, TemplateType, dataset_map, get_dataset, get_model_tokenizer, get_template,
-                       print_example, register_dataset, register_model, register_template)
-=======
 from swift.llm import (LoRATM, Template, TemplateType, dataset_map, get_dataset, get_dataset_from_repo,
                        get_model_tokenizer, get_template, print_example, register_dataset, register_model,
                        register_template)
->>>>>>> 73c51e41
 from swift.utils import get_logger
 
 logger = get_logger()
@@ -80,17 +75,7 @@
     return HfDataset.from_dict({'query': query, 'response': response})
 
 
-<<<<<<< HEAD
-@register_dataset(CustomDatasetName.stsb_en, 'huangjintao/stsb', task='text-generation')
-def get_stsb_dataset(dataset_id_or_path: str, **kwargs) -> Tuple[HfDataset, Optional[HfDataset]]:
-    dataset_dict = MsDataset.load(dataset_id_or_path)
-    train_dataset = dataset_dict['train']
-    val_dataset = dataset_dict['validation']
-    return tuple(_preprocess_stsb(dataset) for dataset in [train_dataset, val_dataset])
-
-=======
 register_dataset(CustomDatasetName.stsb_en, 'huangjintao/stsb', None, _preprocess_stsb, get_dataset_from_repo)
->>>>>>> 73c51e41
 
 if __name__ == '__main__':
     # The Shell script can view `examples/pytorch/llm/scripts/custom`.
