# Experimental environment: 2 * A100
# 2 * 38GB GPU memory
# use_flash_attn=false: 2 * 70GB GPU memory
nproc_per_node=2
CUDA_VISIBLE_DEVICES=0,1 \
torchrun \
    --nproc_per_node=$nproc_per_node \
    --master_port 29500 \
    src/llm_sft.py \
    --model_type qwen-7b-chat \
    --sft_type lora \
    --template_type chatml \
    --dtype bf16 \
    --output_dir runs \
    --ddp_backend nccl \
    --dataset sharegpt-en,sharegpt-zh \
<<<<<<< HEAD
    --dataset_sample 50000 \
=======
    --train_dataset_sample 50000 \
>>>>>>> 70d956a7
    --num_train_epochs 1 \
    --max_length 2048 \
    --lora_rank 8 \
    --lora_alpha 32 \
    --lora_dropout_p 0. \
    --lora_target_modules ALL \
    --gradient_checkpointing false \
    --batch_size 1 \
    --weight_decay 0. \
    --learning_rate 1e-4 \
    --gradient_accumulation_steps $(expr 16 / $nproc_per_node) \
    --max_grad_norm 0.5 \
    --warmup_ratio 0.03 \
    --eval_steps 100 \
    --save_steps 100 \
    --save_total_limit 2 \
    --logging_steps 10 \
    --use_flash_attn true \
    --push_to_hub false \
    --hub_model_id qwen-7b-chat-lora \
    --hub_private_repo true \
    --hub_token 'your-sdk-token' \<|MERGE_RESOLUTION|>--- conflicted
+++ resolved
@@ -14,11 +14,7 @@
     --output_dir runs \
     --ddp_backend nccl \
     --dataset sharegpt-en,sharegpt-zh \
-<<<<<<< HEAD
-    --dataset_sample 50000 \
-=======
     --train_dataset_sample 50000 \
->>>>>>> 70d956a7
     --num_train_epochs 1 \
     --max_length 2048 \
     --lora_rank 8 \
