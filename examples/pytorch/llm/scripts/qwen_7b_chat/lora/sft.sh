# Experimental environment: A100
# 38GB GPU memory
CUDA_VISIBLE_DEVICES=0 \
python src/llm_sft.py \
    --model_type qwen-7b-chat \
    --sft_type lora \
    --template_type chatml \
    --dtype bf16 \
    --output_dir runs \
    --dataset cot-en,cot-zh \
<<<<<<< HEAD
    --dataset_sample 50000 \
=======
    --train_dataset_sample 50000 \
>>>>>>> 70d956a7
    --num_train_epochs 1 \
    --max_length 2048 \
    --lora_rank 8 \
    --lora_alpha 32 \
    --lora_dropout_p 0. \
    --lora_target_modules ALL \
    --gradient_checkpointing false \
    --batch_size 1 \
    --weight_decay 0. \
    --learning_rate 1e-4 \
    --gradient_accumulation_steps 16 \
    --max_grad_norm 0.5 \
    --warmup_ratio 0.03 \
    --eval_steps 100 \
    --save_steps 100 \
    --save_total_limit 2 \
    --logging_steps 10 \
    --use_flash_attn true \
    --push_to_hub false \
    --hub_model_id qwen-7b-chat-lora \
    --hub_private_repo true \
    --hub_token 'your-sdk-token' \<|MERGE_RESOLUTION|>--- conflicted
+++ resolved
@@ -8,11 +8,7 @@
     --dtype bf16 \
     --output_dir runs \
     --dataset cot-en,cot-zh \
-<<<<<<< HEAD
-    --dataset_sample 50000 \
-=======
     --train_dataset_sample 50000 \
->>>>>>> 70d956a7
     --num_train_epochs 1 \
     --max_length 2048 \
     --lora_rank 8 \
