--- conflicted
+++ resolved
@@ -7,10 +7,6 @@
     --ckpt_dir "runs/seqgpt-560m/vx_xxx/checkpoint-xxx" \
     --eval_human false \
     --dataset ner-jave-zh \
-<<<<<<< HEAD
-    --dataset_sample -1 \
-=======
->>>>>>> 70d956a7
     --max_length 1024 \
     --max_new_tokens 1024 \
     --temperature 0.9 \
