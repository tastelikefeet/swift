--- conflicted
+++ resolved
@@ -27,11 +27,7 @@
    8. other: polylm-13b, seqgpt-560m
 3. supported features: quantization, DDP, model parallelism(device map), gradient checkpointing, gradient accumulation, pushing to modelscope hub, custom datasets, multimodal and agent SFT, mutli-round chat, ...
 4. supported datasets:
-<<<<<<< HEAD
-   1. NLP: alpaca-en(gpt4), alpaca-zh(gpt4), finance-en, multi-alpaca-all, code-en, instinwild-en, instinwild-zh, cot-en, cot-zh, firefly-all-zh, poetry-zh, instruct-en, gpt4all-en, cmnli-zh, jd-zh, dureader-robust-zh, medical-en, medical-zh, medical-mini-zh, sharegpt-en, sharegpt-zh, code-python-zh
-=======
    1. NLP: alpaca-en(gpt4), alpaca-zh(gpt4), finance-en, multi-alpaca-all, code-en, instinwild-en, instinwild-zh, cot-en, cot-zh, firefly-all-zh, poetry-zh, instruct-en, gpt4all-en, cmnli-zh, jd-zh, dureader-robust-zh, medical-en, medical-zh, medical-mini-zh, sharegpt-en, sharegpt-zh, code-python-zh, advertise-gen
->>>>>>> 70d956a7
    2. agent: [damo-agent-zh](https://modelscope.cn/datasets/damo/MSAgent-Bench/summary), damo-agent-mini-zh
    3. multi-modal: coco-en
    4. other: cls-fudan-news-zh, ner-jave-zh
@@ -87,48 +83,28 @@
 bash scripts/qwen_7b_chat/lora_ddp/sft.sh
 bash scripts/qwen_7b_chat/lora_ddp/infer.sh
 
-<<<<<<< HEAD
-# sft(lora+mp+ddp) and infer qwen-7b-chat, Requires 4*16GB GPU memory.
-=======
 # sft(lora+mp+ddp) and infer qwen-7b-chat, Requires 4*15GB GPU memory.
->>>>>>> 70d956a7
 # Recommended experimental environment: V100, A10, 3090
 bash scripts/qwen_7b_chat/lora_mp_ddp/sft.sh
 bash scripts/qwen_7b_chat/lora_mp_ddp/infer.sh
 
-<<<<<<< HEAD
-# sft(qlora) and infer qwen-7b-chat, Requires 13GB GPU memory.
-=======
 # sft(qlora) and infer qwen-7b-chat, Requires 12GB GPU memory.
->>>>>>> 70d956a7
 # If you want to use quantification, you need to `pip install bitsandbytes -U`
 # Recommended experimental environment: A10, 3090
 bash scripts/qwen_7b_chat/qlora/sft.sh
 bash scripts/qwen_7b_chat/qlora/infer.sh
 
-<<<<<<< HEAD
-# sft(qlora+ddp) and infer qwen-7b-chat, Requires 2*13GB GPU memory.
-=======
 # sft(qlora+ddp) and infer qwen-7b-chat, Requires 2*14GB GPU memory.
->>>>>>> 70d956a7
 # Recommended experimental environment: A10, 3090
 bash scripts/qwen_7b_chat/qlora_ddp/sft.sh
 bash scripts/qwen_7b_chat/qlora_ddp/infer.sh
 
-<<<<<<< HEAD
-# sft(full+mp) and infer qwen-7b-chat, Requires 2*50GB GPU memory.
-=======
 # sft(full+mp) and infer qwen-7b-chat, Requires 2*75GB GPU memory.
->>>>>>> 70d956a7
 # Recommended experimental environment: A100
 bash scripts/qwen_7b_chat/full_mp/sft.sh
 bash scripts/qwen_7b_chat/full_mp/infer.sh
 
-<<<<<<< HEAD
-# sft(full+mp+ddp) and infer qwen-7b-chat, Requires 4*50GB GPU memory.
-=======
 # sft(full+mp+ddp) and infer qwen-7b-chat, Requires 4*75GB GPU memory.
->>>>>>> 70d956a7
 # Recommended experimental environment: A100
 bash scripts/qwen_7b_chat/full_mp_ddp/sft.sh
 bash scripts/qwen_7b_chat/full_mp_ddp/infer.sh
