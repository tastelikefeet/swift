# Copyright (c) Alibaba, Inc. and its affiliates.
# Part of the implementation is borrowed from huggingface/transformers.
import heapq
import logging
import os
import shutil
from functools import wraps
from tempfile import TemporaryDirectory
from typing import (Any, Callable, Dict, List, Mapping, Optional, Sequence,
                    Tuple, Union)

import matplotlib.pyplot as plt
import numpy as np
import requests
import torch
import torch.distributed as dist
from accelerate.utils.modeling import (get_balanced_memory,
                                       infer_auto_device_map)
from datasets import Dataset as HfDataset
from modelscope import MsDataset
from modelscope.utils.config_ds import MS_CACHE_HOME
from modelscope.utils.logger import get_logger as get_ms_logger
from torch import device as Device
from torch import dtype as Dtype
from torch.nn import Linear, Module
from torch.nn.parallel import DistributedDataParallel as DDP
from tqdm.auto import tqdm
from transformers import GenerationConfig, TextStreamer, trainer

from swift import get_logger
from swift.hub import ModelScopeConfig
from swift.utils.tb_utils import (TB_COLOR, TB_COLOR_SMOOTH,
                                  read_tensorboard_file, tensorboard_smoothing)
from .callback import DefaultFlowCallbackNew, ProgressCallbackNew

logger = get_logger()
ms_logger = get_ms_logger()

os.environ['TOKENIZERS_PARALLELISM'] = 'true'

DTYPE_MAPPING = {
    'fp16': torch.float16,
    'bf16': torch.bfloat16,
    'fp32': torch.float32
}


def get_dist_setting() -> Tuple[int, int, int, int]:
    """return rank, local_rank, world_size"""
    rank = int(os.getenv('RANK', -1))
    local_rank = int(os.getenv('LOCAL_RANK', -1))
    world_size = int(os.getenv('WORLD_SIZE', 1))
    local_world_size = int(os.getenv('LOCAL_WORLD_SIZE', 1))
    return rank, local_rank, world_size, local_world_size


def is_master():
    rank = get_dist_setting()[0]
    return rank in {-1, 0}


def is_local_master():
    local_rank = get_dist_setting()[1]
    return local_rank in {-1, 0}


def is_dist():
    """Determine if the training is distributed"""
    rank, local_rank, _, _ = get_dist_setting()
    return rank >= 0 and local_rank >= 0


def show_layers(model: Module, max_lines: Optional[int] = 20) -> None:
    named_p = list(model.named_parameters())
    for i, (n, p) in enumerate(named_p):
        if max_lines is not None and i >= max_lines:
            logger.info('...')
            break
        logger.info(
            f'[{n}]: requires_grad={p.requires_grad}, dtype={p.dtype}, device={p.device}'
        )


def plot_images(images_dir: str,
                tb_dir: str,
                smooth_key: List[str],
                smooth_val: float = 0.9,
                figsize: Tuple[int, int] = (8, 5),
                dpi: int = 100) -> None:
    """Using tensorboard's data content to plot images"""
    os.makedirs(images_dir, exist_ok=True)
    fname = [
        fname for fname in os.listdir(tb_dir)
        if os.path.isfile(os.path.join(tb_dir, fname))
    ][0]
    tb_path = os.path.join(tb_dir, fname)
    data = read_tensorboard_file(tb_path)

    for k in data.keys():
        _data = data[k]
        steps = [d['step'] for d in _data]
        values = [d['value'] for d in _data]
        if len(values) == 0:
            continue
        _, ax = plt.subplots(1, 1, squeeze=True, figsize=figsize, dpi=dpi)
        ax.set_title(k)
        if len(values) == 1:
            ax.scatter(steps, values, color=TB_COLOR_SMOOTH)
        elif k in smooth_key:
            ax.plot(steps, values, color=TB_COLOR)
            values_s = tensorboard_smoothing(values, smooth_val)
            ax.plot(steps, values_s, color=TB_COLOR_SMOOTH)
        else:
            ax.plot(steps, values, color=TB_COLOR_SMOOTH)
        fpath = os.path.join(images_dir, k.replace('/', '_'))
        plt.savefig(fpath, dpi=dpi, bbox_inches='tight')


def inference(input_ids: List[int],
              model,
              tokenizer,
              streamer: Optional[TextStreamer] = None,
              generation_config: Optional[GenerationConfig] = None,
              skip_prompt: bool = True) -> str:
    if not skip_prompt:
        print(f'[INFERENCE]{tokenizer.decode(input_ids)}', end='')
    input_ids = torch.tensor(input_ids)[None].cuda()
    attention_mask = torch.ones_like(input_ids)
    model.eval()
    generate_ids = model.generate(
        input_ids=input_ids,
        attention_mask=attention_mask,
        streamer=streamer,
        generation_config=generation_config)
    output_text = tokenizer.decode(generate_ids[0])
    return output_text


def select_dtype(dtype: str) -> Tuple[Dtype, bool, bool]:
    """
    dtype: Literal['fp16', 'bf16', 'fp32']
    """
    torch_dtype = DTYPE_MAPPING[dtype]

    assert torch_dtype in {torch.float16, torch.bfloat16, torch.float32}
    if torch_dtype == torch.float16:
        fp16, bf16 = True, False
    elif torch_dtype == torch.bfloat16:
        support_bf16 = torch.cuda.is_bf16_supported()
        if not support_bf16:
            logger.warning(f'support_bf16: {support_bf16}')
        fp16, bf16 = False, True
    else:
        fp16, bf16 = False, False
    return torch_dtype, fp16, bf16


def select_bnb(quantization_bit: int,
               bnb_4bit_compute_dtype: str) -> Tuple[Dtype, bool, bool]:
    bnb_4bit_compute_dtype = DTYPE_MAPPING[bnb_4bit_compute_dtype]
    assert bnb_4bit_compute_dtype in {
        torch.float16, torch.bfloat16, torch.float32
    }
    if quantization_bit == 4:
        load_in_4bit, load_in_8bit = True, False
    elif quantization_bit == 8:
        load_in_4bit, load_in_8bit = False, True
    else:
        load_in_4bit, load_in_8bit = False, False

    return bnb_4bit_compute_dtype, load_in_4bit, load_in_8bit


def broadcast_string(string: Optional[str], buffer_size: int = 200) -> str:
    """String broadcasting in case of DDP
    string: main rank: str
        other rank: None
    return: all rank: str
    """
    assert dist.is_initialized()
    rank, local_rank, _, _ = get_dist_setting()
    assert rank >= 0
    if rank == 0:
        assert string is not None
        tensor = torch.tensor(
            [ord(c) for c in string] + [0] * (buffer_size - len(string)),
            dtype=torch.int64,
            device=local_rank)
    else:
        tensor = torch.zeros(buffer_size, dtype=torch.int64, device=local_rank)
    dist.broadcast(tensor, 0)
    first_zero = (tensor == 0).nonzero()[0].item()
    res = tensor.tolist()[:first_zero]
    return ''.join([chr(x) for x in res])


def find_all_linear_for_lora(model: Module,
                             quantization_bit: int,
                             model_type: Optional[str] = None) -> List[str]:
    """ref: https://github.com/artidoro/qlora"""
    head_module_name = 'lm_head'
    if model_type.startswith('chatglm2-6b'):
        head_module_name = 'output_layer'
    if quantization_bit == 4:
        from bitsandbytes.nn import Linear4bit
        linear_cls = Linear4bit
    elif quantization_bit == 8:
        from bitsandbytes.nn import Linear8bitLt
        linear_cls = Linear8bitLt
    else:
        linear_cls = Linear
    lora_module_names = set()
    for name, module in model.named_modules():
        if isinstance(module, linear_cls):
            module_name = name.split('.')[-1]
            if head_module_name not in module_name:
                lora_module_names.add(module_name)
    return list(lora_module_names)


def download_dataset(model_id: str,
                     files: List[str],
                     force_download: bool = False) -> str:
    url = f'http://www.modelscope.cn/api/v1/datasets/{model_id}/repo?Revision=master&FilePath={{fpath}}'
    cache_dir = os.path.join(MS_CACHE_HOME, 'datasets', model_id, 'master')
    local_dir = os.path.join(cache_dir, 'raw')
    tmp_dir = os.path.join(cache_dir, 'tmp')
    os.makedirs(local_dir, exist_ok=True)
    os.makedirs(tmp_dir, exist_ok=True)
    cookies = ModelScopeConfig.get_cookies()
    with TemporaryDirectory(dir=tmp_dir) as temp_dir:
        for remote_fpath in files:
            url = url.format(fpath=remote_fpath)
            temp_fpath = os.path.join(temp_dir, remote_fpath)
            local_fpath = os.path.join(local_dir, remote_fpath)
            if not force_download and os.path.exists(local_fpath):
                continue
            download_files(url, temp_fpath, cookies)
            shutil.copy2(temp_fpath, local_fpath)

    return local_dir


def download_files(url: str, local_path: str, cookies) -> None:
    resp = requests.get(url, cookies=cookies, stream=True)
    with open(local_path, 'wb') as f:
        for data in tqdm(resp.iter_lines()):
            f.write(data)


<<<<<<< HEAD
def process_dataset(dataset: HfDataset, dataset_test_ratio: float,
                    dataset_sample: int,
                    dataset_seed: int) -> Tuple[HfDataset, HfDataset]:
    random_state = np.random.RandomState(dataset_seed)
    if dataset_sample >= 0:
        index = random_state.permutation(len(dataset))[:dataset_sample]
        dataset = dataset.select(index)
    dataset = dataset.train_test_split(
        dataset_test_ratio, seed=get_seed(random_state))
    return dataset['train'], dataset['test']


=======
>>>>>>> 70d956a7
def sort_by_max_length(dataset: HfDataset, num_dataset: int) -> HfDataset:
    dataset_len = [len(d['input_ids']) for d in tqdm(dataset)]
    idx = heapq.nlargest(
        num_dataset, range(len(dataset_len)), key=lambda i: dataset_len[i])
    input_ids = []
    labels = []
    for i in tqdm(idx):
        input_ids.append(dataset[i]['input_ids'])
        labels.append(dataset[i]['labels'])
    return HfDataset.from_dict({'input_ids': input_ids, 'labels': labels})


def check_json_format(obj: Any) -> Any:
    if obj is None or isinstance(
            obj, (int, float, str, complex)):  # bool is a subclass of int
        return obj

    if isinstance(obj, Sequence):
        res = []
        for x in obj:
            res.append(check_json_format(x))
    elif isinstance(obj, Mapping):
        res = {}
        for k, v in obj.items():
            res[k] = check_json_format(v)
    else:
        res = repr(obj)  # e.g. function
    return res


_old_msdataset_load = MsDataset.load


@wraps(_old_msdataset_load)
def _msdataset_ddp_load(*args, **kwargs):
    if is_dist() and not is_local_master():
        dist.barrier()
    dataset = _old_msdataset_load(*args, **kwargs)
    if is_dist() and is_local_master():
        dist.barrier()

    if is_dist():
        dist.barrier()
    return dataset


def is_ddp_plus_mp() -> bool:
    if not is_dist():
        return False
    n_gpu = torch.cuda.device_count()
    local_world_size = get_dist_setting()[3]
    assert n_gpu % local_world_size == 0
    if n_gpu // local_world_size >= 2:
        logger.info('Using DDP + MP(device_map)')
        return True
    return False


def _get_max_memory(device_ids: List[int]) -> Dict[Union[int, str], int]:
    """add feat in accelerate to support DDP + MP"""
    import psutil
    # Make sure CUDA is initialized on each GPU to have the right memory info.
    for i in device_ids:
        _ = torch.tensor([0], device=i)

    device_ids_set = set(device_ids)
    max_memory = {}
    for i in range(torch.cuda.device_count()):
        max_memory[i] = 0
        if i in device_ids_set:
            max_memory[i] = torch.cuda.mem_get_info(i)[0]
    max_memory['cpu'] = psutil.virtual_memory().available
    return max_memory


def _sync_max_memory(
        max_memory: Dict[Union[int, str], int]) -> Dict[Union[int, str], int]:
    """Make sure that the model structure of MP(device_map) is the same, when using DDP."""
    max_memory_list = [
        v for k, v in max_memory.items() if (v > 0 and k != 'cpu')
    ]
    _, local_rank, world_size, _ = get_dist_setting()
    src_tensor = torch.tensor(max_memory_list).to(local_rank)
    tgt_tensor_list = [torch.zeros_like(src_tensor) for _ in range(world_size)]
    dist.all_gather(tgt_tensor_list, src_tensor)
    tgt_tensor = torch.stack(tgt_tensor_list, dim=0)
    new_max_memory_iter = iter(tgt_tensor.min(dim=0)[0].tolist())
    new_max_memory = {}
    for k, v in max_memory.items():
        new_max_memory[k] = v
        if v > 0 and k != 'cpu':
            new_max_memory[k] = next(new_max_memory_iter)
    return new_max_memory


@wraps(infer_auto_device_map)
def _infer_auto_device_map_patch(
        model: Module,
        max_memory: Optional[Dict[Union[int, str], Union[int, str]]] = None,
        **kwargs) -> Dict[str, Union[int, str, Device]]:
    """The auxiliary function for supports DDP+MP. Monkey Patching.
    add feat in accelerate to support DDP + MP"""
    verbose = kwargs.pop('verbose', False)
    n_gpu = torch.cuda.device_count()
    _, local_rank, _, local_world_size = get_dist_setting()
    device_ids = list(range(local_rank, n_gpu, local_world_size))
    max_memory = _get_max_memory(device_ids)
    max_memory = _sync_max_memory(max_memory)
    max_memory = get_balanced_memory(
        model, max_memory, low_zero=False, **kwargs)
    max_memory = {k: v for k, v in max_memory.items() if v > 0}
    return infer_auto_device_map(model, max_memory, verbose=verbose, **kwargs)


def dataset_map(
    dataset: HfDataset, preprocess_func: Callable[[Dict[str, Any]],
                                                  Dict[str,
                                                       Optional[List[int]]]]
) -> HfDataset:
    # faster than dataset.map
    input_ids = []
    labels = []
    for d in tqdm(dataset):
        d = preprocess_func(d)
        if d['input_ids'] is None:
            continue
        input_ids.append(d['input_ids'])
        labels.append(d['labels'])
    return HfDataset.from_dict({'input_ids': input_ids, 'labels': labels})


logger_format = logging.Formatter('[%(levelname)s:%(name)s] %(message)s')

logger.handlers[0].setFormatter(logger_format)
ms_logger.handlers[0].setFormatter(logger_format)
if is_master():
    logger.setLevel(logging.INFO)
    ms_logger.setLevel(logging.INFO)
else:
    logger.setLevel(logging.ERROR)
    ms_logger.setLevel(logging.ERROR)

# monkey patching
trainer.DEFAULT_PROGRESS_CALLBACK = ProgressCallbackNew
trainer.DEFAULT_CALLBACKS = [DefaultFlowCallbackNew]
MsDataset.load = _msdataset_ddp_load
if is_ddp_plus_mp():
    import transformers
    import accelerate
    _old_ddp_init = DDP.__init__
    accelerate.accelerator.torch.nn.parallel.DistributedDataParallel.__init__ = (
        lambda self, model, device_ids, output_device, *args, **kwargs:
        _old_ddp_init(self, model, *args, **kwargs))
    transformers.modeling_utils.get_balanced_memory = lambda *args, **kwargs: None
    transformers.modeling_utils.infer_auto_device_map = _infer_auto_device_map_patch
    _old_accelerator_init = trainer.Accelerator.__init__
    trainer.Accelerator.__init__ = (
        lambda self, device_placement=False, *args, **kwargs:
        _old_accelerator_init(
            self, device_placement=device_placement, *args, **kwargs))
    trainer.Accelerator.verify_device_map = lambda *args, **kwargs: False<|MERGE_RESOLUTION|>--- conflicted
+++ resolved
@@ -248,21 +248,6 @@
             f.write(data)
 
 
-<<<<<<< HEAD
-def process_dataset(dataset: HfDataset, dataset_test_ratio: float,
-                    dataset_sample: int,
-                    dataset_seed: int) -> Tuple[HfDataset, HfDataset]:
-    random_state = np.random.RandomState(dataset_seed)
-    if dataset_sample >= 0:
-        index = random_state.permutation(len(dataset))[:dataset_sample]
-        dataset = dataset.select(index)
-    dataset = dataset.train_test_split(
-        dataset_test_ratio, seed=get_seed(random_state))
-    return dataset['train'], dataset['test']
-
-
-=======
->>>>>>> 70d956a7
 def sort_by_max_length(dataset: HfDataset, num_dataset: int) -> HfDataset:
     dataset_len = [len(d['input_ids']) for d in tqdm(dataset)]
     idx = heapq.nlargest(
