# Copyright (c) Alibaba, Inc. and its affiliates.
import os
from dataclasses import dataclass, field
from typing import List, Optional, Tuple, Union

import json
import torch
import torch.distributed as dist
from torch import dtype as Dtype

from swift import HubStrategy, get_logger
from swift.hub import HubApi, ModelScopeConfig
from swift.utils import get_dist_setting, is_dist
from .dataset import DATASET_MAPPING, DatasetName
from .model import MODEL_MAPPING, ModelType
from .preprocess import TEMPLATE_MAPPING, TemplateType

logger = get_logger()


@dataclass
class SftArguments:
    model_type: str = field(
        default=ModelType.qwen_7b_chat,
        metadata={'choices': list(MODEL_MAPPING.keys())})
    sft_type: str = field(
        default='lora', metadata={'choices': ['longlora', 'lora', 'full']})
    tuner_bankend: str = field(
        default='swift', metadata={'choices': ['swift', 'peft']})
    template_type: Optional[str] = field(
        default=None, metadata={'choices': list(TEMPLATE_MAPPING.keys())})
    output_dir: str = 'output'
    ddp_backend: Optional[str] = field(
        default=None, metadata={'choices': ['nccl', 'gloo', 'mpi', 'ccl']})

    seed: int = 42
    resume_from_checkpoint: Optional[str] = None
    dtype: str = field(
        default='bf16', metadata={'choices': ['bf16', 'fp16', 'fp32']})
    ignore_args_error: bool = False  # True: notebook compatibility

    dataset: Optional[List[str]] = field(
        default=None,
        metadata={'help': f'dataset choices: {list(DATASET_MAPPING.keys())}'})
    dataset_split_seed: int = 42
    dataset_test_ratio: float = 0.01
    train_dataset_sample: int = 20000  # -1: all dataset
    system: str = 'you are a helpful assistant!'
    max_length: int = 2048

    # If you want to use qlora, set the quantization_bit to 8 or 4.
    # And you need to install bitsandbytes: `pip install bitsandbytes -U`
    # note: bf16 and quantization have requirements for gpu architecture
    quantization_bit: int = field(default=0, metadata={'choices': [0, 4, 8]})
    bnb_4bit_comp_dtype: str = field(
        default=None, metadata={'choices': ['fp16', 'bf16', 'fp32']})
    bnb_4bit_quant_type: str = field(
        default='nf4', metadata={'choices': ['fp4', 'nf4']})
    bnb_4bit_use_double_quant: bool = True

    lora_target_modules: Optional[List[str]] = None
    lora_rank: int = 8
    lora_alpha: int = 32
    lora_dropout_p: float = 0.

    gradient_checkpointing: bool = False
    deepspeed_config_path: Optional[str] = None  # e.g. 'ds_config/zero2.json'
    batch_size: int = 1
    eval_batch_size: Optional[int] = None
    num_train_epochs: int = 1
    # if max_steps >= 0, override num_train_epochs
    max_steps: int = -1
    optim: str = 'adamw_torch'
    learning_rate: Optional[float] = None
    weight_decay: float = 0.01
    gradient_accumulation_steps: int = 16
    max_grad_norm: float = 1.
    predict_with_generate: bool = False
    lr_scheduler_type: str = 'cosine'
    warmup_ratio: float = 0.05

    eval_steps: int = 50
    save_steps: Optional[int] = None
    only_save_model: Optional[bool] = None
    save_total_limit: int = 2  # save last and best. -1: all checkpoints
    logging_steps: int = 5
    dataloader_num_workers: int = 1

    push_to_hub: bool = False
    # 'user_name/repo_name' or 'repo_name'
    hub_model_id: Optional[str] = None
    hub_private_repo: bool = True
    push_hub_strategy: str = field(
        default='push_best',
        metadata={
            'choices':
            ['end', 'push_best', 'push_last', 'checkpoint', 'all_checkpoints']
        })
    # None: use env var `MODELSCOPE_API_TOKEN`
    hub_token: Optional[str] = field(
        default=None,
        metadata={
            'help':
            'SDK token can be found in https://modelscope.cn/my/myaccesstoken'
        })

    # other
    test_oom_error: bool = field(
        default=False,
        metadata={
            'help':
            'If set to True, the train_dataset will be sorted in descending order based on max_length, '
            'enabling faster detection of OOM (Out of Memory) errors.'
        })
    use_flash_attn: Optional[bool] = field(
        default=None,
        metadata={
            'help':
            "This parameter is used only when model_type.startswith('qwen')"
        })

    # generation config
    max_new_tokens: int = 1024
    do_sample: bool = True
    temperature: float = 0.9
    top_k: int = 20
    top_p: float = 0.9
    repetition_penalty: float = 1.

    def init_argument(self):
        # Can be manually initialized, unlike __post_init__
        handle_compatibility(self)
        if self.dtype == 'bf16' and not torch.cuda.is_bf16_supported():
            logger.info(
                'Your machine does not support bf16, automatically using fp16.'
            )
            self.dtype = 'fp16'
        if is_dist():
            rank, local_rank, _, _ = get_dist_setting()
            torch.cuda.set_device(local_rank)
            self.seed += rank  # Avoid the same dropout
            if self.ddp_backend is None:
                self.ddp_backend = 'nccl'
            if self.ddp_backend == 'gloo' and self.quantization_bit != 0:
                raise ValueError('not supported, please use `nccl`')

            # Initialize in advance
            dist.init_process_group(backend=self.ddp_backend)

        if self.sft_type == 'lora' or self.sft_type == 'longlora':
            if self.learning_rate is None:
                self.learning_rate = 1e-4
            if self.only_save_model is None:
                if self.deepspeed_config_path is None:
                    self.only_save_model = False
                else:
                    self.only_save_model = True
        elif self.sft_type == 'full':
            assert self.quantization_bit == 0, 'not supported'
            assert self.dtype != 'fp16', 'please use bf16 or fp32'
            if self.learning_rate is None:
                self.learning_rate = 2e-5
            if self.only_save_model is None:
                self.only_save_model = True
        else:
            raise ValueError(f'sft_type: {self.sft_type}')

        if self.template_type is None:
            self.template_type = MODEL_MAPPING[self.model_type].get(
                'template', TemplateType.default)
            logger.info(f'Setting template_type: {self.template_type}')
        if self.dataset is None:
            self.dataset = [DatasetName.blossom_math_zh]

        if self.save_steps is None:
            self.save_steps = self.eval_steps
        self.output_dir = os.path.join(self.output_dir, self.model_type)

        if self.lora_target_modules is None:
            self.lora_target_modules = MODEL_MAPPING[
                self.model_type]['lora_TM']
        self.torch_dtype, self.fp16, self.bf16 = select_dtype(self)
        if self.bnb_4bit_comp_dtype is None:
            self.bnb_4bit_comp_dtype = self.dtype
        self.bnb_4bit_compute_dtype, self.load_in_4bit, self.load_in_8bit = select_bnb(
            self)

        if self.hub_model_id is None:
            self.hub_model_id = f'{self.model_type}-{self.sft_type}'
            logger.info(f'Setting hub_model_id: {self.hub_model_id}')
        if self.push_to_hub:
            api = HubApi()
            if self.hub_token is None:
                self.hub_token = os.environ.get('MODELSCOPE_API_TOKEN')
            if self.hub_token is not None:
                api.login(self.hub_token)
            else:
                assert ModelScopeConfig.get_token(
                ) is not None, 'Please enter hub_token'
            logger.info('hub login successful!')

        if self.use_flash_attn is None:
            self.use_flash_attn = 'auto'
        self.train_sampler_random = not self.test_oom_error
        if self.eval_batch_size is None:
            if self.predict_with_generate:
                self.eval_batch_size = 1
            else:
                self.eval_batch_size = self.batch_size
        if self.save_total_limit == -1:
            self.save_total_limit = None

        self.deepspeed = None
        if self.deepspeed_config_path is not None:
            with open(self.deepspeed_config_path, 'r') as f:
                self.deepspeed = json.load(f)
            logger.info(f'Using deepspeed: {self.deepspeed}')


@dataclass
class InferArguments:
    model_type: str = field(
        default=ModelType.qwen_7b_chat,
        metadata={'choices': list(MODEL_MAPPING.keys())})
    sft_type: str = field(
<<<<<<< HEAD
        default='lora', metadata={'choices': ['longlora', 'lora', 'full']})
    template_type: str = field(
=======
        default='lora', metadata={'choices': ['lora', 'full']})
    template_type: Optional[str] = field(
>>>>>>> a4ebea1c
        default=None, metadata={'choices': list(TEMPLATE_MAPPING.keys())})
    ckpt_dir: str = '/path/to/your/vx_xxx/checkpoint-xxx'
    eval_human: bool = False  # False: eval val_dataset

    seed: int = 42
    dtype: str = field(
        default='bf16', metadata={'choices': ['bf16', 'fp16', 'fp32']})
    ignore_args_error: bool = False  # True: notebook compatibility

    dataset: Optional[List[str]] = field(
        default=None,
        metadata={'help': f'dataset choices: {list(DATASET_MAPPING.keys())}'})
    dataset_split_seed: int = 42
    dataset_test_ratio: float = 0.01
    show_dataset_sample: int = 20
    system: str = 'you are a helpful assistant!'
    max_length: int = 2048

    quantization_bit: int = field(default=0, metadata={'choices': [0, 4, 8]})
    bnb_4bit_comp_dtype: str = field(
        default=None, metadata={'choices': ['fp16', 'bf16', 'fp32']})
    bnb_4bit_quant_type: str = field(
        default='nf4', metadata={'choices': ['fp4', 'nf4']})
    bnb_4bit_use_double_quant: bool = True

    max_new_tokens: int = 1024
    do_sample: bool = True
    temperature: float = 0.9
    top_k: int = 20
    top_p: float = 0.9
    repetition_penalty: float = 1.

    # other
    use_flash_attn: Optional[bool] = field(
        default=None,
        metadata={
            'help':
            "This parameter is used only when model_type.startswith('qwen')"
        })
    use_streamer: bool = True
    merge_lora_and_save: bool = False
    save_generation_config: bool = True

    def init_argument(self):
        # Can be manually initialized, unlike __post_init__
        handle_compatibility(self)
        if self.dtype == 'bf16' and not torch.cuda.is_bf16_supported():
            logger.info(
                'Your machine does not support bf16, automatically using fp16.'
            )
            self.dtype = 'fp16'
        if self.template_type is None:
            self.template_type = MODEL_MAPPING[self.model_type].get(
                'template', TemplateType.default)
            logger.info(f'Setting template_type: {self.template_type}')
        if self.dataset is None:
            self.dataset = [DatasetName.blossom_math_zh]

        self.torch_dtype, _, _ = select_dtype(self)
        if self.bnb_4bit_comp_dtype is None:
            self.bnb_4bit_comp_dtype = self.dtype
        self.bnb_4bit_compute_dtype, self.load_in_4bit, self.load_in_8bit = select_bnb(
            self)

        if self.use_flash_attn is None:
            self.use_flash_attn = 'auto'


DTYPE_MAPPING = {
    'fp16': torch.float16,
    'bf16': torch.bfloat16,
    'fp32': torch.float32
}


def select_dtype(
        args: Union[SftArguments, InferArguments]) -> Tuple[Dtype, bool, bool]:
    dtype = args.dtype
    torch_dtype = DTYPE_MAPPING[dtype]

    assert torch_dtype in {torch.float16, torch.bfloat16, torch.float32}
    if torch_dtype == torch.float16:
        fp16, bf16 = True, False
    elif torch_dtype == torch.bfloat16:
        support_bf16 = torch.cuda.is_bf16_supported()
        if not support_bf16:
            logger.warning(f'support_bf16: {support_bf16}')
        fp16, bf16 = False, True
    else:
        fp16, bf16 = False, False
    return torch_dtype, fp16, bf16


def select_bnb(
        args: Union[SftArguments, InferArguments]) -> Tuple[Dtype, bool, bool]:
    quantization_bit = args.quantization_bit
    bnb_4bit_compute_dtype = DTYPE_MAPPING[args.bnb_4bit_comp_dtype]
    assert bnb_4bit_compute_dtype in {
        torch.float16, torch.bfloat16, torch.float32
    }
    if quantization_bit == 4:
        load_in_4bit, load_in_8bit = True, False
    elif quantization_bit == 8:
        load_in_4bit, load_in_8bit = False, True
    else:
        load_in_4bit, load_in_8bit = False, False

    return bnb_4bit_compute_dtype, load_in_4bit, load_in_8bit


def handle_compatibility(args: Union[SftArguments, InferArguments]):
    if args.dataset is not None and len(
            args.dataset) == 1 and ',' in args.dataset[0]:
        args.dataset = args.dataset[0].split(',')<|MERGE_RESOLUTION|>--- conflicted
+++ resolved
@@ -223,13 +223,8 @@
         default=ModelType.qwen_7b_chat,
         metadata={'choices': list(MODEL_MAPPING.keys())})
     sft_type: str = field(
-<<<<<<< HEAD
         default='lora', metadata={'choices': ['longlora', 'lora', 'full']})
-    template_type: str = field(
-=======
-        default='lora', metadata={'choices': ['lora', 'full']})
     template_type: Optional[str] = field(
->>>>>>> a4ebea1c
         default=None, metadata={'choices': list(TEMPLATE_MAPPING.keys())})
     ckpt_dir: str = '/path/to/your/vx_xxx/checkpoint-xxx'
     eval_human: bool = False  # False: eval val_dataset
