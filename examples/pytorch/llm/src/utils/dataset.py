# Copyright (c) Alibaba, Inc. and its affiliates.
import ast
import os
import re
from functools import partial
<<<<<<< HEAD
from typing import Any, Callable, Dict, List, Optional, Tuple, Union
=======
from typing import Any, Callable, Dict, List, Optional, Tuple
>>>>>>> 70d956a7

import json
import numpy as np
from datasets import Dataset as HfDataset
from datasets import concatenate_datasets
from modelscope import MsDataset
from tqdm.auto import tqdm

from swift.utils import get_seed
from .preprocess import History
from .utils import download_dataset, process_dataset


def _preprocess_alpaca_dataset(
        dataset: HfDataset,
        preprocess_input: Optional[Callable[[str], str]] = None) -> HfDataset:
    query: List[str] = []
    response = []
    for d in dataset:
        inst, inp, output = d['instruction'], d['input'], d['output']
        if output is None:
            continue
        if inp is None:
            inp = ''
        if preprocess_input is not None:
            inp = preprocess_input(inp)
        q = f'{inst}\n{inp}'
        query.append(q)
        response.append(output)
    dataset = HfDataset.from_dict({'query': query, 'response': response})
    return dataset


def get_alpaca_gpt4_en_dataset() -> HfDataset:
    dataset: HfDataset = MsDataset.load(
        'AI-ModelScope/alpaca-gpt4-data-en', split='train').to_hf_dataset()
    return _preprocess_alpaca_dataset(dataset)

def _preprocess_advertise_gen_dataset(dataset: HfDataset) -> HfDataset:
    for d in dataset:
        pass

def get_advertise_gen_dataset() -> Tuple[HfDataset, HfDataset]:
    dataset_train: HfDataset = MsDataset.load(
        'lvjianjin/AdvertiseGen',split='train').to_hf_dataset()
    dataset_val: HfDataset = MsDataset.load(
        'lvjianjin/AdvertiseGen', split='validation').to_hf_dataset()
    return (_preprocess_advertise_gen_dataset(dataset_train), 
            _preprocess_advertise_gen_dataset(dataset_val))


def _preprocess_advertise_gen_dataset(dataset: HfDataset) -> HfDataset:
    prompt = """Task: Generating advertisements based on keywords.
Keywords: {query}
Advertisements: """
    query = []
    response = []
    for d in tqdm(dataset):
        query.append(prompt.format(query=d['content']))
        response.append(d['summary'])
    return HfDataset.from_dict({'query': query, 'response': response})


def get_advertise_gen_dataset() -> Tuple[HfDataset, HfDataset]:
    dataset_train: HfDataset = MsDataset.load(
        'lvjianjin/AdvertiseGen', split='train').to_hf_dataset()
    dataset_val: HfDataset = MsDataset.load(
        'lvjianjin/AdvertiseGen', split='validation').to_hf_dataset()
    return [
        _preprocess_advertise_gen_dataset(dataset_train),
        _preprocess_advertise_gen_dataset(dataset_val)
    ]


def get_alpaca_gpt4_zh_dataset() -> HfDataset:
    dataset: HfDataset = MsDataset.load(
        'AI-ModelScope/alpaca-gpt4-data-zh', split='train').to_hf_dataset()

    def _preprocess_input(inp: str) -> str:
        if inp.startswith('输入：'):
            inp = inp[3:]
        return inp

    return _preprocess_alpaca_dataset(dataset, _preprocess_input)


def get_finance_en_dataset() -> HfDataset:
    dataset: HfDataset = MsDataset.load(
        'wyj123456/finance_en', split='train').to_hf_dataset()
    return _preprocess_alpaca_dataset(dataset)


_multi_alpaca_language_list = [
    'ar', 'de', 'es', 'fr', 'id', 'ja', 'ko', 'pt', 'ru', 'th', 'vi'
]


def _get_multi_alpaca(subset_name: str) -> HfDataset:
    dataset: HfDataset = MsDataset.load(
        'damo/nlp_polylm_multialpaca_sft',
        subset_name=subset_name,
        split='train').to_hf_dataset()
    return _preprocess_alpaca_dataset(dataset)


def get_multi_alpaca(language_list: List[str]) -> HfDataset:
    """language_list:
        Language-key	Language	# examples
        ar	Arabic	14,671
        de	German	9,515
        es	Spanish	9,958
        fr	France	11,332
        id	Indonesian	12,117
        ja	Japanese	10,191
        ko	Korean	14,402
        pt	Portuguese	10,825
        ru	Russian	14,286
        th	Thai	11,496
        vi	Vietnamese	13,908
    """
    dataset_list: List[HfDataset] = []
    for subset_name in language_list:
        dataset = _get_multi_alpaca(subset_name)
        dataset_list.append(dataset)
    dataset = concatenate_datasets(dataset_list)
    return dataset


def get_multi_alpaca_all() -> HfDataset:
    return get_multi_alpaca(_multi_alpaca_language_list)


def get_code_alpaca_en_dataset() -> HfDataset:
    dataset: HfDataset = MsDataset.load(
        'wyj123456/code_alpaca_en', split='train').to_hf_dataset()
    return _preprocess_alpaca_dataset(dataset)


def get_instinwild_zh_dataset() -> HfDataset:
    dataset: HfDataset = MsDataset.load(
        'wyj123456/instinwild', subset_name='default',
        split='train').to_hf_dataset()
    return _preprocess_alpaca_dataset(dataset)


def get_instinwild_en_dataset() -> HfDataset:
    dataset: HfDataset = MsDataset.load(
        'wyj123456/instinwild', subset_name='subset',
        split='train').to_hf_dataset()
    return _preprocess_alpaca_dataset(dataset)


def get_du_reader_dataset() -> Tuple[HfDataset, HfDataset]:
    dataset_train: HfDataset = MsDataset.load(
        'modelscope/DuReader_robust-QG',
        split='train').to_hf_dataset().rename_columns({
            'text1': 'query',
            'text2': 'response',
        })
    dataset_val: HfDataset = MsDataset.load(
        'modelscope/DuReader_robust-QG',
        split='validation').to_hf_dataset().rename_columns({
            'text1': 'query',
            'text2': 'response',
        })
    return dataset_train, dataset_val


def get_cot_en_dataset() -> HfDataset:
    dataset: HfDataset = MsDataset.load(
        'YorickHe/CoT', split='train').to_hf_dataset()
    return _preprocess_alpaca_dataset(dataset)


def get_cot_zh_dataset() -> HfDataset:
    dataset: HfDataset = MsDataset.load(
        'YorickHe/CoT_zh', split='train').to_hf_dataset()
    return _preprocess_alpaca_dataset(dataset)


def _preprocess_mutimodal_dataset(dataset: HfDataset, prompt: str,
                                  image_key: str,
                                  response_key: str) -> HfDataset:
    dataset._info.features._column_requires_decoding['image'] = False
    query_format = f'<img>{{image_path}}</img>{prompt}'
    query = []
    response = []
    for d in tqdm(dataset):
        query.append(query_format.format(image_path=d[image_key]['path']))
        if '&&' in d[response_key]:
            d[response_key] = d[response_key].split('&&')[0]
        response.append(d[response_key])
    dataset = HfDataset.from_dict({'query': query, 'response': response})
    return dataset


def get_coco_en_dataset() -> Tuple[HfDataset, HfDataset]:
    dataset_dict = MsDataset.load('modelscope/coco_2014_caption')
    train_dataset = dataset_dict['train'].to_hf_dataset()
    val_dataset = dataset_dict['validation'].to_hf_dataset()
<<<<<<< HEAD
    return (
        _preprocess_mutimodal_dataset(dataset, 'please describe the image',
        'image', 'caption') for dataset in (train_dataset, val_dataset)
    )
=======
    return tuple(
        _preprocess_mutimodal_dataset(dataset, 'please describe the image',
                                      'image', 'caption')
        for dataset in (train_dataset, val_dataset))
>>>>>>> 70d956a7


def _filter_agent_dataset(dataset: List[Dict[str, Any]],
                          use_mini: bool) -> List[Dict[str, Any]]:
    if use_mini:
        pattern = r'\d\. {"plugin_name": "(.+?)"'
    else:
        pattern = r'\d\. {"(?:plugin_)?name": "(.+?)"'
    res: List[Dict[str, Any]] = []
    for d in tqdm(dataset):
        idx = d['conversations'].find(r"'from': 'user")
        if idx == -1:
            continue
        find_list = re.findall(pattern, d['conversations'][:idx])
        # remove dirty data
        if len(set(find_list)) <= 1:
            continue
        d['conversations'] = ast.literal_eval(d['conversations'])
        if len(d['conversations']) == 1:
            continue
        res.append(d)
    return res


def _preprocess_agent_dataset(dataset: List[Dict[str, str]]) -> HfDataset:
    system: List[str] = []
    query: List[str] = []
    response: List[str] = []
    history: List[Optional[History]] = []
    for d in tqdm(dataset):
        conversations = d['conversations']
        assert len(conversations) >= 3
        assert conversations[0]['from'] == 'system'
        system.append(conversations[0]['value'])
        query.append(conversations[-2]['value'])
        response.append(conversations[-1]['value'])
        h: Optional[History] = None
        if len(conversations) > 3:
            assert len(conversations) % 2 == 1
            conversations_h = conversations[1:-2]
            h = [(q['value'], r['value'])
                 for q, r in zip(conversations_h[::2], conversations_h[1::2])]
        history.append(h)
    dataset = HfDataset.from_dict({
        'system': system,
        'query': query,
        'response': response,
        'history': history
    })
    return dataset


def get_damo_agent_zh_dataset(
        use_mini: bool = False) -> Tuple[HfDataset, HfDataset]:
    dataset_dict = MsDataset.load('damo/MSAgent-Bench')
    train_dataset = dataset_dict['train'].to_hf_dataset()
    val_dataset = dataset_dict['validation'].to_hf_dataset()
    dataset_list = []
    for dataset in (train_dataset, val_dataset):
        dataset = _filter_agent_dataset(dataset, use_mini)
        dataset = _preprocess_agent_dataset(dataset)
        dataset_list.append(dataset)
    return tuple(dataset_list)


_firefly_kind_list = [
    'ProseGeneration', 'MRC', 'JinYongGeneration', 'TextCorrection',
    'ClassicalChinese', 'BELLE', 'StoryGeneration', 'Couplet', 'Cot',
    'Dictionary', 'Translation', 'Program', 'SentimentAnalyze', 'OpenQA',
    'AncientPoem', 'TextMatching', 'NLI', 'Summary', 'KeywordRecognition',
    'ProductDesc', 'LyricGeneration', 'Composition', 'MusicComment', 'NER'
]


def _preprocess_firefly(dataset: List[Dict[str, str]],
                        kind_list: List[str]) -> HfDataset:
    kind_set = set(kind_list)
    query: List[str] = []
    response: List[str] = []
    for d in dataset:
        if d['kind'] not in kind_set:
            continue
        query.append(d['input'])
        response.append(d['target'])

    return HfDataset.from_dict({
        'query': query,
        'response': response,
    })


def get_firefly_zh_dataset(kind_list: List[str]) -> HfDataset:
    model_id = 'wyj123456/firefly'
    file = 'firefly-train-1.1M.jsonl'
    dataset_dir = download_dataset(model_id, [file])
    fpath = os.path.join(dataset_dir, file)
    with open(fpath, 'r') as f:
        text = f.read()
        text = text.replace('}{', '},{')
        text = f'[{text}]'
        dataset = json.loads(text)
    return _preprocess_firefly(dataset, kind_list)


def get_firefly_all_zh_dataset() -> HfDataset:
    return get_firefly_zh_dataset(_firefly_kind_list)


def get_poetry_zh_dataset() -> Tuple[HfDataset, HfDataset]:
    dataset_dict = MsDataset.load('modelscope/chinese-poetry-collection')
    train_dataset: HfDataset = dataset_dict['train'].to_hf_dataset()
    val_dataset: HfDataset = dataset_dict['test'].to_hf_dataset()
    dataset_list = []
    for dataset in (train_dataset, val_dataset):
        dataset_list.append(
            HfDataset.from_dict({
                'query': ['写诗'] * len(dataset),
                'response': dataset['text1']
            }))
    return tuple(dataset_list)


def get_instruct_en_dataset() -> HfDataset:
    dataset: HfDataset = MsDataset.load(
        'wyj123456/instruct', split='train').to_hf_dataset()
    query = []
    response = []
    for d in tqdm(dataset):
        q = d['prompt']
        r = d['completion']
        if q is None:
            continue
        query.append(q)
        response.append(r)
    return HfDataset.from_dict({'query': query, 'response': response})


def get_gpt4all_en_dataset() -> HfDataset:
    dataset: HfDataset = MsDataset.load(
        'wyj123456/GPT4all', split='train').to_hf_dataset()
    return _preprocess_alpaca_dataset(dataset)


def _preprocess_cls_dataset(dataset: HfDataset, cls_mapping: List[str],
                            task: str, pair_seq: bool) -> HfDataset:
    category = ', '.join(cls_mapping)
    if pair_seq:
        input_ = 'Sentence1: {sentence1}\nSentence2: {sentence2}'
    else:
        input_ = 'Sentence: {sentence}'
    prompt = f"""Task: {task}
{input_}
Category: {category}
Output: """
    query = []
    response = []
    for d in tqdm(dataset):
        if d['label'] is None:
            continue
        if pair_seq:
            q = prompt.format(
                sentence1=d['sentence1'], sentence2=d['sentence2'])
        else:
            q = prompt.format(sentence=d['sentence'])
        query.append(q)
        label = int(d['label'])
        response.append(cls_mapping[label])
    return HfDataset.from_dict({'query': query, 'response': response})


def get_cmnli_zh_dataset() -> Tuple[HfDataset, HfDataset]:
    """Natural Language Inference"""
    dataset_dict = MsDataset.load('clue', subset_name='cmnli')
    train_dataset: HfDataset = concatenate_datasets([
        dataset_dict['train'].to_hf_dataset(),
        dataset_dict['validation'].to_hf_dataset(),
    ])
    val_dataset: HfDataset = dataset_dict['test'].to_hf_dataset()
    cls_mapping = ['neutral', 'entailment', 'contradiction']
    return tuple(
        _preprocess_cls_dataset(dataset, cls_mapping,
                                'Natural Language Inference', True)
        for dataset in (train_dataset, val_dataset))


def get_jd_zh_dataset() -> Tuple[HfDataset, HfDataset]:
    """Sentiment classification"""
    dataset_dict = MsDataset.load('DAMO_NLP/jd')
    train_dataset: HfDataset = dataset_dict['train'].to_hf_dataset()
    val_dataset: HfDataset = dataset_dict['validation'].to_hf_dataset()

    cls_mapping = ['negative', 'positive']
    return tuple(
        _preprocess_cls_dataset(dataset, cls_mapping,
                                'Sentiment Classification', False)
        for dataset in (train_dataset, val_dataset))


def _preprocess_dureader_robust(dataset: HfDataset) -> HfDataset:
    prompt = """Task: Question Generation
Context: {context}
Answer: {answer}
Question: """
    query = []
    response = []
    for d in dataset:
        answer, context = d['text1'].split('[SEP]')
        q = prompt.format(context=context, answer=answer)
        query.append(q)
        response.append(d['text2'])
    return HfDataset.from_dict({'query': query, 'response': response})


def get_dureader_robust_qg_zh_dataset() -> Tuple[HfDataset, HfDataset]:
    """Question Generation"""
    dataset_dict = MsDataset.load('modelscope/DuReader_robust-QG')
    train_dataset: HfDataset = concatenate_datasets([
        dataset_dict['train'].to_hf_dataset(),
        dataset_dict['validation'].to_hf_dataset(),
    ])
    val_dataset: HfDataset = dataset_dict['test'].to_hf_dataset()
<<<<<<< HEAD
    return (
        _preprocess_dureader_robust(dataset) for dataset in (train_dataset, val_dataset)
    )
=======
    return tuple(
        _preprocess_dureader_robust(dataset)
        for dataset in (train_dataset, val_dataset))
>>>>>>> 70d956a7


def _preprocess_medical(dataset: HfDataset, subset_name: str) -> HfDataset:
    query = []
    response = []
    for d in tqdm(dataset):
        r = d['output']
        if r is None:
            continue
        if subset_name == 'zh':
            q = d['instruction']
        else:
            q = d['input']
            if q is None:
                continue
        query.append(q)
        response.append(r)
    return HfDataset.from_dict({'query': query, 'response': response})


<<<<<<< HEAD
def get_medical_dataset(subset_name: str,
                        train_dataset_sample: int = -1) -> HfDataset:
=======
def get_medical_dataset(
        subset_name: str,
        train_dataset_sample: int = -1) -> Tuple[HfDataset, HfDataset]:
>>>>>>> 70d956a7
    """
    mode: Literal['en', zh]
    """
    dataset_dict = MsDataset.load(
        'huangjintao/medical_zh', subset_name=subset_name)
    train_dataset: HfDataset = concatenate_datasets([
        dataset_dict['train'].to_hf_dataset(),
        dataset_dict['val'].to_hf_dataset(),
    ])
<<<<<<< HEAD
    val_dataset: HfDataset = dataset_dict['test'].to_hf_dataset(),
    if dataset_sample != -1:
        idxs = np.random.permutation(dataset_sample)
        train_dataset = train_dataset.select(idxs)
    return (_preprocess_medical(dataset, subset_name) 
           for dataset in (train_dataset, val_dataset))
=======
    val_dataset: HfDataset = dataset_dict['test'].to_hf_dataset()
    if train_dataset_sample >= 0:
        idxs = np.random.permutation(train_dataset_sample)
        train_dataset = train_dataset.select(idxs)
    return tuple(
        _preprocess_medical(dataset, subset_name)
        for dataset in (train_dataset, val_dataset))
>>>>>>> 70d956a7


def _preprocess_sharegpt(dataset: HfDataset) -> HfDataset:
    query = []
    response = []
    history: List[History] = []
    for d in tqdm(dataset):
        conversation = ast.literal_eval(d['conversation'])
        query.append(conversation[-1]['human'])
        response.append(conversation[-1]['assistant'])
        h = []
        for c in conversation[:-1]:
            h.append((c['human'], c['assistant']))
        history.append(h)
    return HfDataset.from_dict({
        'query': query,
        'response': response,
        'history': history
    })


def get_sharegpt_dataset(subset_name_list: List[str]) -> HfDataset:
    dataset_list = []
    for subset_name in subset_name_list:
        dataset = MsDataset.load(
            'huangjintao/sharegpt', subset_name=subset_name,
            split='train').to_hf_dataset()
        dataset_list.append(dataset)
    dataset = concatenate_datasets(dataset_list)
    return _preprocess_sharegpt(dataset)


_sharegpt_zh_subset_list = ['common-zh', 'computer-zh', 'unknow-zh']

_sharegpt_en_subset_list = ['common-en', 'computer-en']


def get_sharegpt_all_zh_dataset():
    """multi-round chat"""
    return get_sharegpt_dataset(_sharegpt_zh_subset_list)


def get_sharegpt_all_en_dataset():
    """multi-round chat"""
    return get_sharegpt_dataset(_sharegpt_en_subset_list)


def get_cls_fudan_news_zh() -> HfDataset:
    """Sequence Classification """
    dataset = MsDataset.load('damo/zh_cls_fudan-news').to_hf_dataset()
    return HfDataset.from_dict({
        'query': dataset['prompt'],
        'response': dataset['answer']
    })


def get_ner_jave_zh() -> HfDataset:
    """Named Entity Recognition"""
    dataset = MsDataset.load('damo/zh_ner-JAVE').to_hf_dataset()
    return HfDataset.from_dict({
        'query': dataset['prompt'],
        'response': dataset['answer']
    })


def _preprocess_code_python_dataset(dataset: HfDataset) -> HfDataset:
    query = []
    response = []
    for d in tqdm(dataset):
        chat_rounds = ast.literal_eval(d['chat_rounds'])
        assert len(chat_rounds) == 2
        query.append(chat_rounds[-2]['content'])
        response.append(chat_rounds[-1]['content'])
    return HfDataset.from_dict({'query': query, 'response': response})


def get_code_python_zh_dataset() -> HfDataset:
    dataset = MsDataset.load(
        'codefuse-ai/CodeExercise-Python-27k').to_hf_dataset()
    return _preprocess_code_python_dataset(dataset)


DATASET_MAPPING = {
    # nlp chat
    'alpaca-en':
    get_alpaca_gpt4_en_dataset,
    'alpaca-zh':
    get_alpaca_gpt4_zh_dataset,
    'finance-en':
    get_finance_en_dataset,
    'multi-alpaca-all':
    get_multi_alpaca_all,
    'code-en':
    get_code_alpaca_en_dataset,
    'instinwild-en':
    get_instinwild_en_dataset,
    'instinwild-zh':
    get_instinwild_zh_dataset,
    'cot-en':
    get_cot_en_dataset,
    'cot-zh':
    get_cot_zh_dataset,
    'firefly-all-zh':
    get_firefly_all_zh_dataset,
    'poetry-zh':
    get_poetry_zh_dataset,
    'instruct-en':
    get_instruct_en_dataset,
    'gpt4all-en':
    get_gpt4all_en_dataset,
    'medical-en':
    partial(get_medical_dataset, subset_name='en'),
    'medical-zh':
    partial(get_medical_dataset, subset_name='zh'),
    'medical-mini-zh':
<<<<<<< HEAD
    partial(get_medical_dataset, subset_name='zh', train_dataset_sample=100000),
=======
    partial(
        get_medical_dataset, subset_name='zh', train_dataset_sample=100000),
>>>>>>> 70d956a7
    'code-python-zh':
    get_code_python_zh_dataset,

    # multi-round chat
    'damo-agent-mini-zh':
    partial(get_damo_agent_zh_dataset, use_mini=True),
    'damo-agent-zh':
    get_damo_agent_zh_dataset,  # containing normal chat
    'sharegpt-en':
    get_sharegpt_all_en_dataset,
    'sharegpt-zh':
    get_sharegpt_all_zh_dataset,

<<<<<<< HEAD
    # nlp text-generation (please use model:base, template:default-generation)
=======
    # nlp text-generation
>>>>>>> 70d956a7
    'cmnli-zh':
    get_cmnli_zh_dataset,
    'jd-zh':
    get_jd_zh_dataset,
    'dureader-robust-zh':
    get_dureader_robust_qg_zh_dataset,
    'advertise-gen':
    get_advertise_gen_dataset,
<<<<<<< HEAD
    'du_reader':
    get_du_reader_dataset,
=======
>>>>>>> 70d956a7

    # multi-modal chat
    'coco-en':
    get_coco_en_dataset,

    # other (e.g. example dataset for specific model)
    'cls-fudan-news-zh':
    get_cls_fudan_news_zh,  # seqgpt-560m
    'ner-jave-zh':
    get_ner_jave_zh,  # seqgpt-560m
}


def get_dataset(
    dataset_name_list: List[str],
<<<<<<< HEAD
    dataset_test_ratio: float,
    dataset_sample: int,
    dataset_seed: int
) -> Tuple[HfDataset, HfDataset]:
    """Returns a dataset to be split or a train-val dataset tuple"""
    train_dataset_list: List[HfDataset] = []
    val_dataset_list: List[HfDataset] = []
=======
    dataset_test_ratio: float = 0.,
    dataset_split_seed: int = 42,
) -> Tuple[HfDataset, Optional[HfDataset]]:
    """Returns train_dataset and val_dataset"""
    train_dataset_list: List[HfDataset] = []
    val_dataset_list: List[HfDataset] = []
    random_state = np.random.RandomState(dataset_split_seed)
>>>>>>> 70d956a7
    for dataset_name in dataset_name_list:
        get_function = DATASET_MAPPING[dataset_name]
        dataset = get_function()
        if isinstance(dataset, (list, tuple)):
<<<<<<< HEAD
            train_dataset = dataset[0]
            val_dataset = dataset[1]
        else:
            process_dataset(dataset, dataset_test_)
        train_dataset_list.append(train_dataset)
        val_dataset_list.append(val_dataset)

        train_dataset = concatenate_datasets(train_dataset_list)
        val_dataset = concatenate_datasets(val_dataset_list)
=======
            train_d = dataset[0]
            val_d = dataset[1]
        else:
            if dataset_test_ratio > 0:
                dataset_dict = dataset.train_test_split(
                    dataset_test_ratio, seed=get_seed(random_state))
                train_d, val_d = dataset_dict['train'], dataset_dict['test']
            else:
                train_d, val_d = dataset, None
        train_dataset_list.append(train_d)
        if val_d is not None:
            val_dataset_list.append(val_d)

    train_dataset = concatenate_datasets(train_dataset_list)
    val_dataset = None
    if len(val_dataset_list) > 0:
        val_dataset = concatenate_datasets(val_dataset_list)

>>>>>>> 70d956a7
    return train_dataset, val_dataset<|MERGE_RESOLUTION|>--- conflicted
+++ resolved
@@ -3,11 +3,7 @@
 import os
 import re
 from functools import partial
-<<<<<<< HEAD
-from typing import Any, Callable, Dict, List, Optional, Tuple, Union
-=======
 from typing import Any, Callable, Dict, List, Optional, Tuple
->>>>>>> 70d956a7
 
 import json
 import numpy as np
@@ -208,17 +204,10 @@
     dataset_dict = MsDataset.load('modelscope/coco_2014_caption')
     train_dataset = dataset_dict['train'].to_hf_dataset()
     val_dataset = dataset_dict['validation'].to_hf_dataset()
-<<<<<<< HEAD
-    return (
-        _preprocess_mutimodal_dataset(dataset, 'please describe the image',
-        'image', 'caption') for dataset in (train_dataset, val_dataset)
-    )
-=======
     return tuple(
         _preprocess_mutimodal_dataset(dataset, 'please describe the image',
                                       'image', 'caption')
         for dataset in (train_dataset, val_dataset))
->>>>>>> 70d956a7
 
 
 def _filter_agent_dataset(dataset: List[Dict[str, Any]],
@@ -440,15 +429,9 @@
         dataset_dict['validation'].to_hf_dataset(),
     ])
     val_dataset: HfDataset = dataset_dict['test'].to_hf_dataset()
-<<<<<<< HEAD
-    return (
-        _preprocess_dureader_robust(dataset) for dataset in (train_dataset, val_dataset)
-    )
-=======
     return tuple(
         _preprocess_dureader_robust(dataset)
         for dataset in (train_dataset, val_dataset))
->>>>>>> 70d956a7
 
 
 def _preprocess_medical(dataset: HfDataset, subset_name: str) -> HfDataset:
@@ -469,14 +452,9 @@
     return HfDataset.from_dict({'query': query, 'response': response})
 
 
-<<<<<<< HEAD
-def get_medical_dataset(subset_name: str,
-                        train_dataset_sample: int = -1) -> HfDataset:
-=======
 def get_medical_dataset(
         subset_name: str,
         train_dataset_sample: int = -1) -> Tuple[HfDataset, HfDataset]:
->>>>>>> 70d956a7
     """
     mode: Literal['en', zh]
     """
@@ -486,14 +464,6 @@
         dataset_dict['train'].to_hf_dataset(),
         dataset_dict['val'].to_hf_dataset(),
     ])
-<<<<<<< HEAD
-    val_dataset: HfDataset = dataset_dict['test'].to_hf_dataset(),
-    if dataset_sample != -1:
-        idxs = np.random.permutation(dataset_sample)
-        train_dataset = train_dataset.select(idxs)
-    return (_preprocess_medical(dataset, subset_name) 
-           for dataset in (train_dataset, val_dataset))
-=======
     val_dataset: HfDataset = dataset_dict['test'].to_hf_dataset()
     if train_dataset_sample >= 0:
         idxs = np.random.permutation(train_dataset_sample)
@@ -501,7 +471,6 @@
     return tuple(
         _preprocess_medical(dataset, subset_name)
         for dataset in (train_dataset, val_dataset))
->>>>>>> 70d956a7
 
 
 def _preprocess_sharegpt(dataset: HfDataset) -> HfDataset:
@@ -617,12 +586,8 @@
     'medical-zh':
     partial(get_medical_dataset, subset_name='zh'),
     'medical-mini-zh':
-<<<<<<< HEAD
-    partial(get_medical_dataset, subset_name='zh', train_dataset_sample=100000),
-=======
     partial(
         get_medical_dataset, subset_name='zh', train_dataset_sample=100000),
->>>>>>> 70d956a7
     'code-python-zh':
     get_code_python_zh_dataset,
 
@@ -636,11 +601,7 @@
     'sharegpt-zh':
     get_sharegpt_all_zh_dataset,
 
-<<<<<<< HEAD
-    # nlp text-generation (please use model:base, template:default-generation)
-=======
     # nlp text-generation
->>>>>>> 70d956a7
     'cmnli-zh':
     get_cmnli_zh_dataset,
     'jd-zh':
@@ -649,11 +610,6 @@
     get_dureader_robust_qg_zh_dataset,
     'advertise-gen':
     get_advertise_gen_dataset,
-<<<<<<< HEAD
-    'du_reader':
-    get_du_reader_dataset,
-=======
->>>>>>> 70d956a7
 
     # multi-modal chat
     'coco-en':
@@ -669,15 +625,6 @@
 
 def get_dataset(
     dataset_name_list: List[str],
-<<<<<<< HEAD
-    dataset_test_ratio: float,
-    dataset_sample: int,
-    dataset_seed: int
-) -> Tuple[HfDataset, HfDataset]:
-    """Returns a dataset to be split or a train-val dataset tuple"""
-    train_dataset_list: List[HfDataset] = []
-    val_dataset_list: List[HfDataset] = []
-=======
     dataset_test_ratio: float = 0.,
     dataset_split_seed: int = 42,
 ) -> Tuple[HfDataset, Optional[HfDataset]]:
@@ -685,22 +632,10 @@
     train_dataset_list: List[HfDataset] = []
     val_dataset_list: List[HfDataset] = []
     random_state = np.random.RandomState(dataset_split_seed)
->>>>>>> 70d956a7
     for dataset_name in dataset_name_list:
         get_function = DATASET_MAPPING[dataset_name]
         dataset = get_function()
         if isinstance(dataset, (list, tuple)):
-<<<<<<< HEAD
-            train_dataset = dataset[0]
-            val_dataset = dataset[1]
-        else:
-            process_dataset(dataset, dataset_test_)
-        train_dataset_list.append(train_dataset)
-        val_dataset_list.append(val_dataset)
-
-        train_dataset = concatenate_datasets(train_dataset_list)
-        val_dataset = concatenate_datasets(val_dataset_list)
-=======
             train_d = dataset[0]
             val_d = dataset[1]
         else:
@@ -719,5 +654,4 @@
     if len(val_dataset_list) > 0:
         val_dataset = concatenate_datasets(val_dataset_list)
 
->>>>>>> 70d956a7
     return train_dataset, val_dataset