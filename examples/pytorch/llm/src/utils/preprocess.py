# Copyright (c) Alibaba, Inc. and its affiliates.
from typing import Any, Callable, Dict, List, Optional, Tuple, Union

from transformers import PreTrainedTokenizer

DEFAULT_SYSTEM = 'you are a helpful assistant!'
History = List[Tuple[str, str]]

TEMPLATE_MAPPING = {
    'default': {
        'prefix': ['{{system}}\n\n'],
        'prompt': ['### Human:\n', '{{query}}\n\n', '### Assistant:\n'],
        'chat_sep': ['\n\n'],
        'suffix': [['eos_token_id']],
    },
<<<<<<< HEAD
    'default_generate': {
        'prefix': [],
        'prompt': ['{{query}}'],
        'chat_sep': [],
=======
    'default-generation': {
        'prefix': [],
        'prompt': ['{{query}}'],
>>>>>>> a9c1f962
        'suffix': [['eos_token_id']],
    },
    'chatml': {
        'prefix': ['<|im_start|>system\n{{system}}<|im_end|>\n'],
        'prompt':
        ['<|im_start|>user\n{{query}}<|im_end|>\n<|im_start|>assistant\n'],
        'chat_sep': ['<|im_end|>\n'],
        'suffix': ['<|im_end|><|endoftext|>'],
    },
    'baichuan': {
        'prefix': [],
        'prompt': [[195], '{{query}}', [196]],
        'chat_sep': [],
        'suffix': [['eos_token_id']],
    },
    'chatglm2': {
        'prefix': [[64790, 64792]],
        'prompt': ['[Round {{round}}]\n\n问：{{query}}\n\n答：'],
        'chat_sep': ['\n\n'],
        'suffix': [['eos_token_id']],
    },
    'chatglm2_generate': {
        'prefix': [[64790, 64792]],
        'prompt': ['{{query}}'],
        'chat_sep': [],
        'suffix': [['eos_token_id']],
    },
    'llama': {
        'prefix': [['bos_token_id'],
                   '[INST] <<SYS>>\n{{system}}\n<</SYS>>\n\n'],
        'prompt': ['{{query}} [/INST] '],
        'chat_sep': [' ', ['eos_token_id', 'bos_token_id'], '[INST] '],
        'suffix': [['eos_token_id']],
    },
    'openbuddy-llama': {
        'prefix': ['{{system}}\n\n'],
        'prompt': ['User: {{query}}\nAssistant: '],
        'chat_sep': ['\n'],
        'suffix': [['eos_token_id']],
    },
    'internlm': {
        'prefix': ['<s>'],
        'prompt': ['<|User|>:{{query}}<eoh>\n<|Bot|>:'],
        'chat_sep': ['<eoa>\n'],
        'suffix': ['<eoa></s>'],
    }
}
Context = Union[str, List[int]]


def simplify_context_list(context_list: List[Context]) -> List[Context]:
    res: List[Context] = []
    temp: List[str] = []
    for c in context_list:
        if isinstance(c, str):
            temp.append(c)
        else:
            if len(temp) > 0:
                res.append(''.join(temp))
                temp.clear()
            res.append(c)
    if len(temp) > 0:
        res.append(''.join(temp))
    return res


def concat_context_list(
    context_list: List[Context],
    new_context_list: List[Context],
    placeholder_list: List[str],
    system: Optional[str] = None,
    query: Optional[str] = None,
    round: Optional[str] = None,
) -> None:
    for context in context_list:
        if isinstance(context, str):
            for (old_str,
                 new_str) in zip(['{{system}}', '{{query}}', '{{round}}'],
                                 [system, query, round]):
                if new_str is not None and old_str in context:
                    placeholder_list.append(new_str)
        new_context_list.append(context)


def _encode(tokenizer: PreTrainedTokenizer, context_list: List[Context],
            placeholder_list: List[str]) -> List[int]:
    input_ids: List[int] = []
    placeholder_it = iter(placeholder_list)
    for context in context_list:
        if isinstance(context, list):
            for c in context:
                if isinstance(c, str):
                    token = getattr(tokenizer, c)
                    assert token is not None
                else:
                    token = c
                input_ids.append(token)
        elif isinstance(context, str):
            for old_str in ['{{system}}', '{{query}}', '{{round}}']:
                if old_str in context:
                    new_str = next(placeholder_it)
                    context = context.replace(old_str, new_str)
            input_ids += tokenizer(
                context, return_attention_mask=False,
                add_special_tokens=False)['input_ids']
    return input_ids


def _preprocess(
    template_type: str,
    tokenizer: PreTrainedTokenizer,
    query: str,
    response: Optional[str] = None,
    history: Optional[History] = None,
    system: Optional[str] = None,
    max_length: Optional[int] = None,
    validate_generation=True,  # do cross-validation with `model.generate()`
) -> Dict[str, List[int]]:
    if history is None:
        history = []

    template_config = TEMPLATE_MAPPING[template_type]
    if system is None:
        system = DEFAULT_SYSTEM
    total_context_list: List[Context] = []
    placeholder_list: List[str] = []
    concat_context_list(
        template_config['prefix'],
        total_context_list,
        placeholder_list,
        system=system)
    for i, (q, r) in enumerate(history):
        assert 'chat_sep' in template_config, 'not support multi-round chat'
        concat_context_list(
            [*template_config['prompt'], r, *template_config['chat_sep']],
            total_context_list,
            placeholder_list,
            query=q,
            round=str(i + 1))
    concat_context_list(
        template_config['prompt'],
        total_context_list,
        placeholder_list,
        query=query,
        round=str(len(history) + 1))
    total_context_list = simplify_context_list(total_context_list)
    input_ids = _encode(tokenizer, total_context_list, placeholder_list)

    labels = None
    if response is not None:
        tgt_input_ids = _encode(tokenizer, [response], [])
        tgt_input_ids += _encode(tokenizer, template_config['suffix'], [])
        if not validate_generation:
            # train, or validate with `loss`
            labels = [-100] * len(input_ids) + tgt_input_ids
            input_ids += tgt_input_ids
        else:
            # validate with `model.generate()`
            labels = tgt_input_ids

    if max_length is not None:
        input_ids = input_ids[-max_length:]
        if labels is not None:
            labels = labels[-max_length:]

    # if validate_generation:
    #     input_ids = [tokenizer.pad_token_id] * (64-len(input_ids)) + input_ids

    return {'input_ids': input_ids, 'labels': labels}


def get_preprocess(
<<<<<<< HEAD
        template_type: str,
        tokenizer: PreTrainedTokenizer,
        system: Optional[str] = None,
        max_length: Optional[int] = None,
        batched: bool = False,
        validate_generation=False,
=======
    template_type: str,
    tokenizer: PreTrainedTokenizer,
    system: Optional[str] = None,
    max_length: Optional[int] = None,
>>>>>>> a9c1f962
) -> Callable[[Dict[str, Any]], Dict[str, List[int]]]:

    def preprocess(example: Dict[str, Any]) -> Dict[str, List[int]]:
        history: Optional[History] = example.get('history', None)
        query: str = example['query']
        response: str = example.get('response', None)
        custom_system = example.get('system', system)
        return _preprocess(template_type, tokenizer, query, response, history,
                           custom_system, max_length, validate_generation)

    return preprocess<|MERGE_RESOLUTION|>--- conflicted
+++ resolved
@@ -13,16 +13,9 @@
         'chat_sep': ['\n\n'],
         'suffix': [['eos_token_id']],
     },
-<<<<<<< HEAD
-    'default_generate': {
+    'default_generation': {
         'prefix': [],
         'prompt': ['{{query}}'],
-        'chat_sep': [],
-=======
-    'default-generation': {
-        'prefix': [],
-        'prompt': ['{{query}}'],
->>>>>>> a9c1f962
         'suffix': [['eos_token_id']],
     },
     'chatml': {
@@ -44,10 +37,9 @@
         'chat_sep': ['\n\n'],
         'suffix': [['eos_token_id']],
     },
-    'chatglm2_generate': {
+    'chatglm2_generation': {
         'prefix': [[64790, 64792]],
         'prompt': ['{{query}}'],
-        'chat_sep': [],
         'suffix': [['eos_token_id']],
     },
     'llama': {
@@ -195,19 +187,11 @@
 
 
 def get_preprocess(
-<<<<<<< HEAD
         template_type: str,
         tokenizer: PreTrainedTokenizer,
         system: Optional[str] = None,
         max_length: Optional[int] = None,
-        batched: bool = False,
         validate_generation=False,
-=======
-    template_type: str,
-    tokenizer: PreTrainedTokenizer,
-    system: Optional[str] = None,
-    max_length: Optional[int] = None,
->>>>>>> a9c1f962
 ) -> Callable[[Dict[str, Any]], Dict[str, List[int]]]:
 
     def preprocess(example: Dict[str, Any]) -> Dict[str, List[int]]:
@@ -217,5 +201,4 @@
         custom_system = example.get('system', system)
         return _preprocess(template_type, tokenizer, query, response, history,
                            custom_system, max_length, validate_generation)
-
     return preprocess