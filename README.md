--- conflicted
+++ resolved
@@ -74,11 +74,8 @@
 
 
 ## 🎉 News
-<<<<<<< HEAD
-- 🎁 2025.05.26: We support the training of Qwen3-embedding models, please check the script [here](examples/train/embedding/train_emb.sh).
-=======
+- 🎁 2025.06.05: We support the training of Qwen3-embedding models, please check the script [here](examples/train/embedding/train_emb.sh).
 - 🎁 2025.05.29: Support sequence parallel in pt, sft, dpo and grpo, check script [here](https://github.com/modelscope/ms-swift/tree/main/examples/train/long_text).
->>>>>>> 9dfa63a0
 - 🎁 2025.05.11: GRPO now supports custom processing logic for reward models. See the GenRM example [here](./docs/source_en/Instruction/GRPO.md#customized-reward-models).
 - 🎁 2025.04.15: The ms-swift paper has been accepted by AAAI 2025. You can find the paper at [this link](https://ojs.aaai.org/index.php/AAAI/article/view/35383).
 - 🎁 2025.03.23: Multi-round GRPO is now supported for training multi-turn dialogue scenarios (e.g., agent tool calling). Please refer to the [training script](examples/train/grpo/internal/vllm_multi_round.sh).
