--- conflicted
+++ resolved
@@ -39,11 +39,8 @@
 Additionally, we are expanding capabilities for other modalities. Currently, we support full-parameter training and LoRA training for AnimateDiff.
 
 ## 🎉 News
-<<<<<<< HEAD
+- 🔥2024.04.25: Support the fine-tuning and inference of Qwen1.5-110B and Qwen1.5-110B-Chat model, use [this script](https://github.com/modelscope/swift/blob/main/examples/pytorch/llm/scripts/qwen1half_110b_chat/lora_ddp_ds/sft.sh) to start training!
 - 🔥2024.04.26: Support **LISA** and **unsloth** training! Specify `--lisa_activated_layers=2` to use LISA(to reduce the memory cost to 30 percent!), specify `--tuner_backend unsloth` to use unsloth to train a huge model(full or lora) with lesser memory(30 percent or lesser) and faster speed(5x)!
-=======
-- 2024.04.25: Support the fine-tuning and inference of Qwen1.5-110B and Qwen1.5-110B-Chat model, use [this script](https://github.com/modelscope/swift/blob/main/examples/pytorch/llm/scripts/qwen1half_110b_chat/lora_ddp_ds/sft.sh) to start training!
->>>>>>> 51319aba
 - 2024.04.24: Support for inference and fine-tuning of Phi3 series models. Including: [phi3-4b-4k-instruct](examples/pytorch/llm/scripts/phi3_4b_4k_instruct/lora), phi3-4b-128k-instruct.
 - 2024.04.22: Support for inference, fine-tuning, and deployment of **chinese-llama-alpaca-2** series models. This includes：chinese-llama-2-1.3b, chinese-llama-2-7b, chinese-llama-2-13b, chinese-alpaca-2-1.3b, chinese-alpaca-2-7b and chinese-alpaca-2-13b along with their corresponding 16k and 64k long text versions.
 - 2024.04.22: Support for inference and fine-tuning of Llama3 GPTQ-Int4, GPTQ-Int8, and AWQ series models. Support for inference and fine-tuning of chatglm3-6b-128k, Openbuddy-Llama3.
