import os

from datasets import concatenate_datasets

from swift.llm import (DATASET_MAPPING, DatasetName, ModelType, dataset_map, get_dataset, get_default_template_type,
                       get_model_tokenizer, get_template)
from swift.utils import stat_array


def write_dataset_info() -> None:
    fpaths = ['docs/source/LLM/支持的模型和数据集.md', 'docs/source_en/LLM/Supported-models-datasets.md']
    pre_texts = []
    for fpath in fpaths:
        if os.path.exists(fpath):
            with open(fpath, 'r', encoding='utf-8') as f:
                text = f.read()
            idx = text.find('| Dataset Name |')
            pre_texts.append(text[:idx])

            text = text[idx:]
            text_list = [t for t in text.split('\n') if len(t.strip()) > 0]
        else:
            text_list = []
            pre_texts.append('')

    res_text_list = []

    res_text_list.append(
<<<<<<< HEAD
        '| Dataset Name | Dataset ID | Train Size | Val Size | Statistic (token) | Tags | HF Dataset ID |')
    res_text_list.append(
        '| ------------ | ---------- | ---------- | -------- | ----------------- | ---- | ------------- |')
=======
        '| Dataset Name | Dataset ID | Subsets | Dataset Size | Statistic (token) | Tags | HF Dataset ID |')
    res_text_list.append(
        '| ------------ | ---------- | ------- |------------- | ----------------- | ---- | ------------- |')
>>>>>>> 73c51e41
    if len(text_list) >= 2:
        text_list = text_list[2:]
    else:
        text_list = []

    ignore_dataset = {text.split('|', 2)[1].lstrip('🔥 '): text for text in text_list}
    dataset_name_list = DatasetName.get_dataset_name_list()
    mapping = {}
    _iter = zip(
        ['llm', 'vision', 'audio'],
        [ModelType.qwen_7b_chat, ModelType.qwen_vl_chat, ModelType.qwen_audio_chat],
    )
<<<<<<< HEAD
    for task_type, model_type in _iter:
        _, tokenizer = get_model_tokenizer(model_type, load_model=False)
        template_type = get_default_template_type(model_type)
        template = get_template(template_type, tokenizer)
        mapping[task_type] = template
    for dataset_name in dataset_name_list:
        dataset_info = DATASET_MAPPING[dataset_name]
        tags = dataset_info.get('tags', [])
        if 'audio' in tags:
            template = mapping['audio']
        elif 'vision' in tags:
            template = mapping['vision']
        else:
            template = mapping['llm']
        if dataset_name in ignore_dataset:
            train_size, val_size, stat_str = ignore_dataset[dataset_name].split('|')[3:6]
        else:
            train_dataset, val_dataset = get_dataset([dataset_name])
            train_size = len(train_dataset)
            val_size = 0
            if val_dataset is not None:
                val_size = len(val_dataset)

            raw_dataset = train_dataset
            if val_dataset is not None:
                raw_dataset = concatenate_datasets([raw_dataset, val_dataset])
            dataset = dataset_map(raw_dataset, template.encode)

            _token_len = []
            input_ids = dataset['input_ids']
            for i in range(len(dataset)):
                _token_len.append(len(input_ids[i]))
            stat = stat_array(_token_len)[0]
            stat_str = f"{stat['mean']:.1f}±{stat['std']:.1f}, min={stat['min']}, max={stat['max']}"
        ms_url = f"https://modelscope.cn/datasets/{dataset_info['dataset_id_or_path']}/summary"

        if '🔥' in tags:
            tags.remove('🔥')
            dataset_name = '🔥' + dataset_name
        tags_str = ', '.join(tags)
        if len(tags_str) == 0:
            tags_str = '-'
        hf_dataset_id = dataset_info.get('hf_dataset_id')
        if hf_dataset_id is None:
            hf_dataset_id = '-'
            hf_dataset_id_str = '-'
        else:
            hf_url = f'https://huggingface.co/datasets/{hf_dataset_id}'
            hf_dataset_id_str = f'[{hf_dataset_id}]({hf_url})'

        res_text_list.append(f"|{dataset_name}|[{dataset_info['dataset_id_or_path']}]({ms_url})|{train_size}|"
                             f'{val_size}|{stat_str}|{tags_str}|{hf_dataset_id_str}|')
    print(f'数据集总数: {len(dataset_name_list)}')

    for idx in range(len(fpaths)):
        text = '\n'.join(res_text_list)
        text = pre_texts[idx] + text + '\n'
        with open(fpaths[idx], 'w', encoding='utf-8') as f:
            f.write(text)
=======
    try:
        for task_type, model_type in _iter:
            _, tokenizer = get_model_tokenizer(model_type, load_model=False)
            template_type = get_default_template_type(model_type)
            template = get_template(template_type, tokenizer)
            mapping[task_type] = template

        for dataset_name in dataset_name_list:
            dataset_info = DATASET_MAPPING[dataset_name]
            tags = dataset_info.get('tags', [])
            subsets = dataset_info.get('subsets', [])
            subsets = ','.join(subsets)
            if 'audio' in tags:
                template = mapping['audio']
            elif 'vision' in tags:
                template = mapping['vision']
            else:
                template = mapping['llm']
            if dataset_name in ignore_dataset:
                dataset_size, stat_str = ignore_dataset[dataset_name].split('|')[4:6]
            else:
                train_dataset, val_dataset = get_dataset([dataset_name],
                                                         model_name=['小黄', 'Xiao Huang'],
                                                         model_author=['魔搭', 'ModelScope'])
                dataset_size = len(train_dataset)
                assert val_dataset is None

                raw_dataset = train_dataset
                if val_dataset is not None:
                    raw_dataset = concatenate_datasets([raw_dataset, val_dataset])
                if len(raw_dataset) < 5000:
                    num_proc = 1
                else:
                    num_proc = 4

                dataset = dataset_map(raw_dataset, template.encode, num_proc=num_proc)

                _token_len = []
                input_ids = dataset['input_ids']
                for i in range(len(dataset)):
                    _token_len.append(len(input_ids[i]))
                stat = stat_array(_token_len)[0]
                stat_str = f"{stat['mean']:.1f}±{stat['std']:.1f}, min={stat['min']}, max={stat['max']}"

            ms_url = f"https://modelscope.cn/datasets/{dataset_info['dataset_id_or_path']}/summary"

            if '🔥' in tags:
                tags.remove('🔥')
                dataset_name = '🔥' + dataset_name
            tags_str = ', '.join(tags)
            if len(tags_str) == 0:
                tags_str = '-'
            hf_dataset_id = dataset_info.get('hf_dataset_id')
            if hf_dataset_id is None:
                hf_dataset_id = '-'
                hf_dataset_id_str = '-'
            else:
                hf_url = f'https://huggingface.co/datasets/{hf_dataset_id}'
                hf_dataset_id_str = f'[{hf_dataset_id}]({hf_url})'

            res_text_list.append(f"|{dataset_name}|[{dataset_info['dataset_id_or_path']}]({ms_url})|{subsets}|"
                                 f'{dataset_size}|{stat_str}|{tags_str}|{hf_dataset_id_str}|')
    finally:
        print(f'数据集总数: {len(dataset_name_list)}')

        for idx in range(len(fpaths)):
            text = '\n'.join(res_text_list)
            text = pre_texts[idx] + text + '\n'
            with open(fpaths[idx], 'w', encoding='utf-8') as f:
                f.write(text)
>>>>>>> 73c51e41


if __name__ == '__main__':
    write_dataset_info()<|MERGE_RESOLUTION|>--- conflicted
+++ resolved
@@ -26,15 +26,9 @@
     res_text_list = []
 
     res_text_list.append(
-<<<<<<< HEAD
-        '| Dataset Name | Dataset ID | Train Size | Val Size | Statistic (token) | Tags | HF Dataset ID |')
-    res_text_list.append(
-        '| ------------ | ---------- | ---------- | -------- | ----------------- | ---- | ------------- |')
-=======
         '| Dataset Name | Dataset ID | Subsets | Dataset Size | Statistic (token) | Tags | HF Dataset ID |')
     res_text_list.append(
         '| ------------ | ---------- | ------- |------------- | ----------------- | ---- | ------------- |')
->>>>>>> 73c51e41
     if len(text_list) >= 2:
         text_list = text_list[2:]
     else:
@@ -47,67 +41,6 @@
         ['llm', 'vision', 'audio'],
         [ModelType.qwen_7b_chat, ModelType.qwen_vl_chat, ModelType.qwen_audio_chat],
     )
-<<<<<<< HEAD
-    for task_type, model_type in _iter:
-        _, tokenizer = get_model_tokenizer(model_type, load_model=False)
-        template_type = get_default_template_type(model_type)
-        template = get_template(template_type, tokenizer)
-        mapping[task_type] = template
-    for dataset_name in dataset_name_list:
-        dataset_info = DATASET_MAPPING[dataset_name]
-        tags = dataset_info.get('tags', [])
-        if 'audio' in tags:
-            template = mapping['audio']
-        elif 'vision' in tags:
-            template = mapping['vision']
-        else:
-            template = mapping['llm']
-        if dataset_name in ignore_dataset:
-            train_size, val_size, stat_str = ignore_dataset[dataset_name].split('|')[3:6]
-        else:
-            train_dataset, val_dataset = get_dataset([dataset_name])
-            train_size = len(train_dataset)
-            val_size = 0
-            if val_dataset is not None:
-                val_size = len(val_dataset)
-
-            raw_dataset = train_dataset
-            if val_dataset is not None:
-                raw_dataset = concatenate_datasets([raw_dataset, val_dataset])
-            dataset = dataset_map(raw_dataset, template.encode)
-
-            _token_len = []
-            input_ids = dataset['input_ids']
-            for i in range(len(dataset)):
-                _token_len.append(len(input_ids[i]))
-            stat = stat_array(_token_len)[0]
-            stat_str = f"{stat['mean']:.1f}±{stat['std']:.1f}, min={stat['min']}, max={stat['max']}"
-        ms_url = f"https://modelscope.cn/datasets/{dataset_info['dataset_id_or_path']}/summary"
-
-        if '🔥' in tags:
-            tags.remove('🔥')
-            dataset_name = '🔥' + dataset_name
-        tags_str = ', '.join(tags)
-        if len(tags_str) == 0:
-            tags_str = '-'
-        hf_dataset_id = dataset_info.get('hf_dataset_id')
-        if hf_dataset_id is None:
-            hf_dataset_id = '-'
-            hf_dataset_id_str = '-'
-        else:
-            hf_url = f'https://huggingface.co/datasets/{hf_dataset_id}'
-            hf_dataset_id_str = f'[{hf_dataset_id}]({hf_url})'
-
-        res_text_list.append(f"|{dataset_name}|[{dataset_info['dataset_id_or_path']}]({ms_url})|{train_size}|"
-                             f'{val_size}|{stat_str}|{tags_str}|{hf_dataset_id_str}|')
-    print(f'数据集总数: {len(dataset_name_list)}')
-
-    for idx in range(len(fpaths)):
-        text = '\n'.join(res_text_list)
-        text = pre_texts[idx] + text + '\n'
-        with open(fpaths[idx], 'w', encoding='utf-8') as f:
-            f.write(text)
-=======
     try:
         for task_type, model_type in _iter:
             _, tokenizer = get_model_tokenizer(model_type, load_model=False)
@@ -178,7 +111,6 @@
             text = pre_texts[idx] + text + '\n'
             with open(fpaths[idx], 'w', encoding='utf-8') as f:
                 f.write(text)
->>>>>>> 73c51e41
 
 
 if __name__ == '__main__':
