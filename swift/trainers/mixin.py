# Copyright (c) Alibaba, Inc. and its affiliates.
# Part of the implementation is borrowed from huggingface/transformers.
import inspect
import os
import shutil
import time
from copy import copy
from types import MethodType
from typing import Callable, Dict, List, Optional, Tuple, Union

import safetensors
import torch
import torch.nn as nn
import transformers
from datasets import Dataset as HfDataset
from modelscope import check_local_model_is_latest
from packaging import version
from peft import PeftModel
from torch.nn import Module
from transformers import PreTrainedModel
from transformers.data.data_collator import DataCollator
from transformers.integrations import is_deepspeed_zero3_enabled
from transformers.modeling_utils import unwrap_model
from transformers.trainer import TrainerCallback
from transformers.trainer_utils import EvalPrediction
from transformers.utils import is_torch_npu_available

from swift.hub import get_hub
from swift.llm import Template
from swift.plugin import MeanMetric, compute_acc, extra_tuners
from swift.tuners import SwiftModel
from swift.utils import get_logger, is_mp_ddp, use_torchacc
from swift.utils.torchacc_utils import ta_trim_graph
from .arguments import TrainingArguments
from .utils import can_return_loss, find_labels, get_function, is_instance_of_ms_model

try:
    from trl import AutoModelForCausalLMWithValueHead
except (ImportError, RuntimeError):
    AutoModelForCausalLMWithValueHead = None

logger = get_logger()


class SwiftMixin:

    def __init__(
            self,
            model: Union[PreTrainedModel, Module] = None,
            args: TrainingArguments = None,
            data_collator: Optional[DataCollator] = None,
            train_dataset: Optional[HfDataset] = None,
            eval_dataset: Optional[Union[HfDataset, Dict[str, HfDataset]]] = None,
            template: Optional[Template] = None,
            model_init: Optional[Callable[[], PreTrainedModel]] = None,
            compute_loss_func: Optional[Callable] = None,
            compute_metrics: Optional[Callable[[EvalPrediction], Dict]] = None,
            callbacks: Optional[List[TrainerCallback]] = None,
            optimizers: Tuple[torch.optim.Optimizer, torch.optim.lr_scheduler.LambdaLR] = (None, None),
            preprocess_logits_for_metrics: Optional[Callable[[torch.Tensor, torch.Tensor],
                                                             torch.Tensor]] = None,
                                                             **kwargs) -> None:
        if args.check_model and hasattr(model, 'model_dir'):
            check_local_model_is_latest(
                model.model_dir, user_agent={
                    'invoked_by': 'local_trainer',
                    'third_party': 'swift',
                })
        self._custom_metrics = {}
        self.template = template
        self.max_memory = 0
        self.hub = get_hub()
        if args.sequence_parallel_size > 1:
            from swift.trainers.xtuner import init_sequence_parallel_xtuner
            init_sequence_parallel_xtuner(args.sequence_parallel_size)

<<<<<<< HEAD
        super().__init__(
            model=model,
            args=args,
            data_collator=data_collator,
            train_dataset=train_dataset,
            eval_dataset=eval_dataset,
            tokenizer=template.tokenizer,
            model_init=model_init,
            compute_metrics=compute_metrics,
            callbacks=callbacks,
            optimizers=optimizers,
            preprocess_logits_for_metrics=preprocess_logits_for_metrics,
            **kwargs)
=======
        with self.hub.patch_hub():
            super().__init__(
                model=model,
                args=args,
                data_collator=data_collator,
                train_dataset=train_dataset,
                eval_dataset=eval_dataset,
                tokenizer=template.tokenizer,
                model_init=model_init,
                compute_metrics=compute_metrics,
                callbacks=callbacks,
                optimizers=optimizers,
                preprocess_logits_for_metrics=preprocess_logits_for_metrics)
>>>>>>> 07f10d2a

        self.compute_loss_func = compute_loss_func
        if get_function(model.__class__.forward) is not get_function(model.forward):
            self.label_names = find_labels(model) or ['labels']
            self.can_return_loss = can_return_loss(model)
        self.start_time = time.time()

    def _save_initial_model(self, output_dir):
        # pissa/olora/lora-ga
        model = unwrap_model(self.model)
        if isinstance(model, PeftModel):
            config = model.peft_config.get('default')
            init_lora_weights = getattr(config, 'init_lora_weights', None)
            if (isinstance(init_lora_weights, str)
                    and any(s in init_lora_weights for s in ('pissa', 'olora', 'lora-ga'))):
                config.init_lora_weights = True
                model.save_pretrained(os.path.join(output_dir, 'initial_model'))
                config.init_lora_weights = init_lora_weights

    def _save_converted_model(self, output_dir):
        # pissa/olora/lora-ga
        model = unwrap_model(self.model)
        if isinstance(model, PeftModel):
            config = model.peft_config.get('default')
            init_lora_weights = getattr(config, 'init_lora_weights', None)
            if isinstance(init_lora_weights, str):
                config = copy(config)
                os.makedirs(os.path.join(output_dir, 'converted'), exist_ok=True)
                if 'lora-ga' in init_lora_weights:
                    try:
                        from lora_ga.entrypoint import LoraGAContext
                        with LoraGAContext(model):
                            model.save_pretrained(
                                os.path.join(output_dir, 'converted', 'default'),
                                path_initial_model_for_weight_conversion=os.path.join(
                                    os.path.dirname(output_dir), 'initial_model'),
                            )
                            model.peft_config['default'] = config
                    except ImportError as e:
                        error_message = """
                        Since 'LoRA-GA' is not implemented by PEFT, you will need to install it directly from GitHub.
                        Command: 'pip install git+https://github.com/lxline/LoRA-GA.git'.
                        """
                        logger.info(error_message)
                        raise RuntimeError(error_message) from e
                elif 'pissa' in init_lora_weights or 'olora' in init_lora_weights:
                    model.save_pretrained(
                        os.path.join(output_dir, 'converted', 'default'),
                        path_initial_model_for_weight_conversion=os.path.join(
                            os.path.dirname(output_dir), 'initial_model'),
                    )
                    model.peft_config['default'] = config

    def _load_optimizer_and_scheduler(self, *args, **kwargs):
        super()._load_optimizer_and_scheduler(*args, **kwargs)
        if is_mp_ddp():
            # fix mp+ddp adamw
            for v in self.optimizer.state.values():
                if 'step' in v:
                    # not on the same device
                    device_set = set([t.device for t in v.values()]) - {v['step'].device, torch.device('cpu')}
                    if len(device_set) >= 1:
                        v['step'] = v['step'].to('cpu')

    def _save_model(self, output_dir: Optional[str] = None, state_dict=None):
        # model
        supported_classes = (SwiftModel, PreTrainedModel, PeftModel)
        if AutoModelForCausalLMWithValueHead is not None:
            supported_classes = supported_classes + (AutoModelForCausalLMWithValueHead, )
        save_safetensors = self.args.save_safetensors
        if not isinstance(self.model, supported_classes):
            if state_dict is None:
                state_dict = self.model.state_dict()

            _unwrap_model = unwrap_model(self.model)
            if isinstance(_unwrap_model, supported_classes):
                _unwrap_model.save_pretrained(output_dir, state_dict=state_dict, safe_serialization=save_safetensors)
            else:
                logger.info('Trainer.model is not a `PreTrainedModel`, only saving its state dict.')
                if save_safetensors:
                    safetensors.torch.save_file(state_dict, os.path.join(output_dir, 'model.safetensors'))
                else:
                    torch.save(state_dict, os.path.join(output_dir, 'pytorch_model.bin'))
        elif AutoModelForCausalLMWithValueHead and isinstance(self.model, AutoModelForCausalLMWithValueHead):
            # save reward model
            state_dict = self.model.state_dict()
            decoder_state_dict, v_head_state_dict = {}, {}
            for name, param in state_dict.items():
                if name.startswith('v_head.'):
                    v_head_state_dict[name] = param
                else:
                    decoder_state_dict[name.replace('pretrained_model.', '', 1)] = param
            self.model.pretrained_model.save_pretrained(
                output_dir, state_dict=decoder_state_dict or None, safe_serialization=save_safetensors)
            if save_safetensors:
                from safetensors.torch import save_file
                save_file(
                    v_head_state_dict, os.path.join(output_dir, 'value_head.safetensors'), metadata={'format': 'pt'})
            else:
                torch.save(v_head_state_dict, os.path.join(output_dir, 'value_head.bin'))
        elif is_instance_of_ms_model(self.model):
            PreTrainedModel.save_pretrained(
                self.model, output_dir, state_dict=state_dict, safe_serialization=save_safetensors)
        elif self.args.train_type in extra_tuners:
            extra_tuners[self.args.train_type].save_pretrained(
                self.model, output_dir, state_dict=state_dict, safe_serialization=save_safetensors)
        else:
            self.model.save_pretrained(output_dir, state_dict=state_dict, safe_serialization=save_safetensors)

    def _save(self, output_dir: Optional[str] = None, state_dict=None):
        """Compatible with swift and peft"""
        # If we are executing this function, we are the process zero, so we don't check for that.
        output_dir = output_dir if output_dir is not None else self.args.output_dir
        os.makedirs(output_dir, exist_ok=True)
        self._save_model(output_dir, state_dict)
        # training_args.bin
        torch.save(self.args, os.path.join(output_dir, 'training_args.bin'))
        self._save_converted_model(output_dir)
        # args.json
        args_path = os.path.join(os.path.dirname(output_dir), 'args.json')
        if os.path.exists(args_path):
            shutil.copy(args_path, os.path.join(output_dir, 'args.json'))
        # predict.jsonl
        predict_jsonl = os.path.join(os.path.dirname(output_dir), 'predict.jsonl')
        if os.path.exists(predict_jsonl):
            shutil.move(predict_jsonl, os.path.join(output_dir, 'predict.jsonl'))

        is_adapter = isinstance(self.model, (SwiftModel, PeftModel))
        # tokenizer
        if not is_adapter:
            from swift.llm import save_checkpoint
            additional_saved_files = self.model.model_meta.additional_saved_files
            save_checkpoint(None, self.template.processor, output_dir, additional_saved_files=additional_saved_files)

    def _fix_zero3_gather_all_parameters(self) -> None:
        if is_deepspeed_zero3_enabled() and not hasattr(self.deepspeed, '_zero3_consolidated_16bit_state_dict_origin'):
            parameters = inspect.signature(self.deepspeed._zero3_consolidated_16bit_state_dict).parameters
            if 'exclude_frozen_parameters' in parameters:

                def _zero3_consolidated_16bit_state_dict(model, exclude_frozen_parameters=False):
                    unwrapped = unwrap_model(model)
                    exclude_frozen_parameters = False
                    if isinstance(unwrapped, SwiftModel) and unwrapped.has_additional_modules:
                        exclude_frozen_parameters = True
                    if isinstance(unwrapped, PeftModel):
                        exclude_frozen_parameters = True
                    return model._zero3_consolidated_16bit_state_dict_origin(exclude_frozen_parameters)

                self.deepspeed._zero3_consolidated_16bit_state_dict_origin = (
                    self.deepspeed._zero3_consolidated_16bit_state_dict)
                self.deepspeed._zero3_consolidated_16bit_state_dict = MethodType(_zero3_consolidated_16bit_state_dict,
                                                                                 self.deepspeed)

    def _save_checkpoint(self, *args, **kwargs):
        self.state.last_model_checkpoint = os.path.join(self.args.output_dir, f'checkpoint-{self.state.global_step}')
        self._fix_zero3_gather_all_parameters()
        result = super()._save_checkpoint(*args, **kwargs)
        logger.info(f'Saving model checkpoint to {self.state.last_model_checkpoint}')
        return result

    def train(self, *args, **kwargs):
        if self.model.model_meta.is_multimodal:
            models = list(
                set([
                    v for k, v in self.__dict__.items()
                    if isinstance(v, nn.Module) and k in {'model', 'ref_model', 'reward_model', 'value_model'}
                ]))
            self.template.register_post_encode_hook(models)
            logger.info(f'Successfully registered post_encode hook: {[model.__class__.__name__ for model in models]}')
        self._save_initial_model(self.args.output_dir)
        with self.hub.patch_hub():
            res = super().train(*args, **kwargs)
        self.template.remove_post_encode_hook()
        return res

    def push_to_hub(self, *args, **kwargs):
        with self.hub.patch_hub():
            return super().push_to_hub(*args, **kwargs)

    def get_max_cuda_memory(self, device: Optional[Union[torch.device, int]] = None) -> float:
        if device is None:
            mems = [torch.cuda.max_memory_reserved(device=device) for device in range(torch.cuda.device_count())]
        else:
            mems = [torch.cuda.max_memory_reserved(device=device)]
        mem = sum(mems) / 1024**3
        self.max_memory = max(self.max_memory, mem)
        return mem

    def _maybe_log_save_evaluate(self, tr_loss, *args, **kwargs):
        if self.control.should_log and self.state.global_step > self._globalstep_last_logged:
            self.control.should_log = False

            # all_gather + mean() to get average loss over all processes
            tr_loss_scalar = self._nested_gather(tr_loss).mean().item()
            loss = tr_loss_scalar / (self.state.global_step - self._globalstep_last_logged)
            logs: Dict[str, float] = {'loss': loss}  # loss first

            for k, metric in self._custom_metrics.items():
                value = metric.compute()
                if len(value) == 1:
                    val = list(value.values())[0]
                    logs[k] = val
                else:
                    for k_suffix, val in value.items():
                        new_k = f'{k}_{k_suffix}'
                        logs[new_k] = val
                metric.reset()

            if version.parse(transformers.__version__) >= version.parse('4.38'):
                grad_norm = args[0]
                if grad_norm is not None:
                    logs['grad_norm'] = grad_norm.item() if isinstance(grad_norm, torch.Tensor) else grad_norm
            logs['learning_rate'] = self._get_learning_rate()
            if not is_torch_npu_available():
                logs['memory(GiB)'] = round(self.get_max_cuda_memory(), 2)

            elapse_time = time.time() - self.start_time
            logs['train_speed(iter/s)'] = round(self.state.global_step / elapse_time, 6)
            for k in list(logs.keys()):
                if logs[k] is None:
                    logs.pop(k)
            tr_loss -= tr_loss
            self._total_loss_scalar += tr_loss_scalar
            self._globalstep_last_logged = self.state.global_step
            self.store_flos()
            self.log(logs)
        super()._maybe_log_save_evaluate(tr_loss, *args, **kwargs)

    def create_optimizer_and_scheduler(self, num_training_steps: int):
        if self.args.optimizer is not None:
            from swift.plugin import optimizers_map
            optimizer_callback = optimizers_map[self.args.optimizer]
            self.optimizer, self.lr_scheduler = optimizer_callback(self.args, self.model, self.train_dataset)
            if self.optimizer is None:
                self.create_optimizer()
            if self.lr_scheduler is None:
                self.create_scheduler(num_training_steps=num_training_steps, optimizer=self.optimizer)
        else:
            super().create_optimizer_and_scheduler(num_training_steps=num_training_steps)

    def _get_train_sampler(self) -> Optional[torch.utils.data.Sampler]:
        if self.args.train_sampler_random:
            return super()._get_train_sampler()
        else:
            return self._get_eval_sampler(self.train_dataset)

    def get_train_dataloader(self):
        if self.args.sequence_parallel_size == 1:
            return super().get_train_dataloader()
        else:
            from swift.trainers.xtuner import get_xtuner_train_dataloader
            return get_xtuner_train_dataloader(self)

    def _compute_acc(self, outputs, labels) -> None:
        args = self.args
        acc_steps = args.acc_steps
        preds = outputs.logits.argmax(dim=-1)
        if self.state.global_step % acc_steps == 0:
            if use_torchacc():
                ta_trim_graph()
                preds = preds.to('cpu')
                labels = labels.to('cpu')
            metrics = compute_acc(
                preds, labels, acc_strategy=args.acc_strategy, is_encoder_decoder=args.is_encoder_decoder)
            for k, v in metrics.items():
                if k not in self._custom_metrics:
                    self._custom_metrics[k] = MeanMetric(nan_value=None)
                self._custom_metrics[k].update(v)<|MERGE_RESOLUTION|>--- conflicted
+++ resolved
@@ -74,21 +74,6 @@
             from swift.trainers.xtuner import init_sequence_parallel_xtuner
             init_sequence_parallel_xtuner(args.sequence_parallel_size)
 
-<<<<<<< HEAD
-        super().__init__(
-            model=model,
-            args=args,
-            data_collator=data_collator,
-            train_dataset=train_dataset,
-            eval_dataset=eval_dataset,
-            tokenizer=template.tokenizer,
-            model_init=model_init,
-            compute_metrics=compute_metrics,
-            callbacks=callbacks,
-            optimizers=optimizers,
-            preprocess_logits_for_metrics=preprocess_logits_for_metrics,
-            **kwargs)
-=======
         with self.hub.patch_hub():
             super().__init__(
                 model=model,
@@ -101,8 +86,7 @@
                 compute_metrics=compute_metrics,
                 callbacks=callbacks,
                 optimizers=optimizers,
-                preprocess_logits_for_metrics=preprocess_logits_for_metrics)
->>>>>>> 07f10d2a
+                preprocess_logits_for_metrics=preprocess_logits_for_metrics, **kwargs)
 
         self.compute_loss_func = compute_loss_func
         if get_function(model.__class__.forward) is not get_function(model.forward):
