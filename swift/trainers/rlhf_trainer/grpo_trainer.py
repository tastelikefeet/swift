--- conflicted
+++ resolved
@@ -324,13 +324,7 @@
             inputs = self._buffered_inputs[self._step % self.args.steps_per_generation]
             self._step += 1
         else:
-<<<<<<< HEAD
-            inputs = self._generate_and_score_completions(accumulated_local_batch)
-        if inputs['input_ids'].min() < 0:
-            print()
-=======
             inputs = self._generate_and_score_completions(generation_batch)
->>>>>>> 11b7fa81
         return inputs
 
     def split_batches(self):
@@ -948,6 +942,7 @@
 
     def split_by_mini_batches(self, inputs, advantages):
         # Slice to keep only the local part of the data
+        # Slice to keep only the local part of the data
         process_slice = slice(
             self.accelerator.process_index * len(inputs),
             (self.accelerator.process_index + 1) * len(inputs),
@@ -956,13 +951,13 @@
 
         mode = 'train' if self.model.training else 'eval'
         bs = self.args.per_device_train_batch_size if mode == 'train' else self.args.per_device_eval_batch_size
-        gas = self.args.gradient_accumulation_steps if mode == 'train' else 1
-
-        assert len(inputs) == bs * gas, f'Expected {bs * gas} inputs, got {len(inputs)}'
-        gas_chunks = [inputs[i * bs:(i + 1) * bs] for i in range(gas)]
-        # Split advantages by GAS chunks
-        advantage_chunks = torch.chunk(advantages, gas)
-        return gas_chunks, advantage_chunks
+        spg = self.args.steps_per_generation if mode == 'train' else 1
+
+        assert len(inputs) == bs * spg, f'Expected {bs * spg} inputs, got {len(inputs)}'
+        spg_chunks = [inputs[i * bs:(i + 1) * bs] for i in range(spg)]
+        # Split advantages by spg chunks
+        advantage_chunks = torch.chunk(advantages, spg)
+        return spg_chunks, advantage_chunks
 
     def _prepare_batch_inputs(self, inputs: InputsType, rewards: torch.Tensor) -> List[InputsType]:
         """
@@ -985,36 +980,11 @@
         advantages = (rewards - mean_grouped_rewards)
         if self.args.scale_rewards:
             advantages /= (std_grouped_rewards + 1e-4)
-<<<<<<< HEAD
         template = self.template
 
         gas_chunks, advantage_chunks = self.split_by_mini_batches(inputs, advantages)
         ga_batch_encoded_inputs = []
         for i, (batch, batch_advantages) in enumerate(zip(gas_chunks, advantage_chunks)):
-=======
-
-        # Slice to keep only the local part of the data
-        process_slice = slice(
-            self.accelerator.process_index * len(inputs),
-            (self.accelerator.process_index + 1) * len(inputs),
-        )
-        advantages = advantages[process_slice]
-
-        mode = 'train' if self.model.training else 'eval'
-        bs = self.args.per_device_train_batch_size if mode == 'train' else self.args.per_device_eval_batch_size
-        spg = self.args.steps_per_generation if mode == 'train' else 1
-
-        assert len(inputs) == bs * spg, f'Expected {bs * spg} inputs, got {len(inputs)}'
-        spg_chunks = [inputs[i * bs:(i + 1) * bs] for i in range(spg)]
-
-        ga_batch_encoded_inputs = []
-        template = self.template
-
-        # Split advantages by spg chunks
-        advantage_chunks = torch.chunk(advantages, spg)
-
-        for i, (batch, batch_advantages) in enumerate(zip(spg_chunks, advantage_chunks)):
->>>>>>> 11b7fa81
             # Encode and process each batch (size=bs)
             with self._template_context(template):
                 batch_encoded_inputs = [template.encode(infer_request) for infer_request in batch]
