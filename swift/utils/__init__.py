--- conflicted
+++ resolved
@@ -1,13 +1,7 @@
 # Copyright (c) Alibaba, Inc. and its affiliates.
 
-<<<<<<< HEAD
 from .env import (get_dist_setting, get_node_setting, get_pai_tensorboard_dir, is_deepspeed_enabled, is_dist,
                   is_local_master, is_master, is_mp, is_mp_ddp, is_pai_training_job, use_hf_hub)
-=======
-from .env import (get_dist_setting, get_hf_endpoint, get_node_setting, get_pai_tensorboard_dir, is_deepspeed_enabled,
-                  is_dist, is_dist_ta, is_local_master, is_master, is_mp, is_mp_ddp, is_pai_training_job,
-                  torchacc_trim_graph, use_hf_hub, use_torchacc)
->>>>>>> 1314d496
 from .import_utils import (is_liger_available, is_lmdeploy_available, is_megatron_available, is_swanlab_available,
                            is_unsloth_available, is_vllm_ascend_available, is_vllm_available, is_wandb_available)
 from .io_utils import JsonlWriter, append_to_jsonl, download_ms_file, get_file_mm_type, read_from_jsonl, write_to_jsonl
