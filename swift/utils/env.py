# Copyright (c) Alibaba, Inc. and its affiliates.
import os
from typing import Optional, Tuple

import torch
import torch.distributed as dist
from transformers.utils import strtobool

from .logger import get_logger

logger = get_logger()


def use_hf_hub():
    return strtobool(os.environ.get('USE_HF', '0'))


def get_hf_endpoint():
    hf_endpoint = os.environ.get('HF_ENDPOINT', 'https://huggingface.co/')
    if hf_endpoint.endswith('/'):
        hf_endpoint = hf_endpoint[:-1]
    return hf_endpoint


def is_deepspeed_enabled():
    return strtobool(os.environ.get('ACCELERATE_USE_DEEPSPEED', '0'))


def get_dist_setting() -> Tuple[int, int, int, int]:
    """return rank, local_rank, world_size, local_world_size"""
    rank = int(os.getenv('RANK', -1))
    local_rank = int(os.getenv('LOCAL_RANK', -1))
    world_size = int(os.getenv('WORLD_SIZE') or os.getenv('_PATCH_WORLD_SIZE') or 1)
    # compat deepspeed launch
    local_world_size = int(os.getenv('LOCAL_WORLD_SIZE', None) or os.getenv('LOCAL_SIZE', 1))
    return rank, local_rank, world_size, local_world_size


def get_node_setting():
    node_rank = int(os.getenv('NODE_RANK', 0))
    nnodes = int(os.getenv('NNODES', 1))
    return node_rank, nnodes


def is_local_master():
    local_rank = get_dist_setting()[1]
    return local_rank in {-1, 0}


def is_master():
    rank = get_dist_setting()[0]
    return rank in {-1, 0}


def is_dist():
    """Determine if the training is distributed"""
    rank, local_rank, _, _ = get_dist_setting()
    return rank >= 0 and local_rank >= 0


def is_mp() -> bool:
<<<<<<< HEAD
    if strtobool(os.environ.get('USE_FAST_INFERENCE', 'false')):
        return False
=======
    if use_torchacc():
        return False

>>>>>>> 1314d496
    from swift.utils import get_device_count
    n_gpu = get_device_count()
    local_world_size = get_dist_setting()[3]
    assert n_gpu % local_world_size == 0, f'n_gpu: {n_gpu}, local_world_size: {local_world_size}'
    if n_gpu // local_world_size >= 2:
        return True
    return False


def is_mp_ddp() -> bool:
    _, _, world_size, _ = get_dist_setting()
    if is_dist() and is_mp() and world_size > 1:
        logger.info_once('Using MP(device_map) + DDP')
        return True
    return False


def is_pai_training_job() -> bool:
    return 'PAI_TRAINING_JOB_ID' in os.environ


def get_pai_tensorboard_dir() -> Optional[str]:
    return os.environ.get('PAI_OUTPUT_TENSORBOARD')<|MERGE_RESOLUTION|>--- conflicted
+++ resolved
@@ -59,14 +59,7 @@
 
 
 def is_mp() -> bool:
-<<<<<<< HEAD
-    if strtobool(os.environ.get('USE_FAST_INFERENCE', 'false')):
-        return False
-=======
-    if use_torchacc():
-        return False
 
->>>>>>> 1314d496
     from swift.utils import get_device_count
     n_gpu = get_device_count()
     local_world_size = get_dist_setting()[3]
