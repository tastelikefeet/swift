# Copyright (c) Alibaba, Inc. and its affiliates.
import re
from copy import deepcopy
from io import BytesIO
from typing import Any, Dict, List, Literal, Optional, Tuple, Union

import json
import requests
import torch
import torch.nn.functional as F
from torch import Tensor
from torch.nn.utils.rnn import pad_sequence
from transformers import PreTrainedTokenizerBase, StoppingCriteria

from swift.llm.agent.utils import calculate_loss_scale, get_tools_prompt
from swift.torchacc_utils import pad_and_split_batch
from swift.utils import get_dist_setting, upper_bound, use_torchacc

DEFAULT_SYSTEM = 'You are a helpful assistant.'
History = List[Union[Tuple[Any, Any], List[Any]]]
Prompt = List[Union[Any, List[Any]]]
StopWords = Prompt
Context = Union[str, List[int]]
TEMPLATE_MAPPING: Dict[str, Dict[str, Any]] = {}


class TemplateType:
    # text-generation
    default_generation = 'default-generation'
    chatglm_generation = 'chatglm-generation'
    qwen_audio_generation = 'qwen-audio-generation'
    # chat
    default = 'default'
    qwen = 'qwen'
    qwenvl = 'qwenvl'
    qwen_audio = 'qwen-audio'
    modelscope_agent = 'modelscope-agent'
    baichuan = 'baichuan'
    chatglm2 = 'chatglm2'
    chatglm3 = 'chatglm3'
    llama = 'llama'  # llama2
    llama3 = 'llama3'
    llava_mistral_instruct = 'llava-mistral-instruct'
    llava_yi_instruct = 'llava-yi-instruct'
    llava_llama_instruct = 'llava-llama-instruct'
    llava_qwen_instruct = 'llava-qwen-instruct'
    llama_llava_next = 'llama-llava-next'
    openbuddy = 'openbuddy'
    openbuddy2 = 'openbuddy2'
    internlm = 'internlm'
    internlm2 = 'internlm2'
    internlm_xcomposer2 = 'internlm-xcomposer2'
    internvl = 'internvl'
    internvl_phi3 = 'internvl-phi3'
    yi = 'yi'
    yi1_5 = 'yi1_5'
    yi_vl = 'yi-vl'
    yuan = 'yuan'
    xverse = 'xverse'
    ziya = 'ziya'
    skywork = 'skywork'
    bluelm = 'bluelm'
    zephyr = 'zephyr'
    sus = 'sus'
    deepseek = 'deepseek'
    deepseek_coder = 'deepseek-coder'
    deepseek_vl = 'deepseek-vl'
    deepseek2 = 'deepseek2'
    codefuse_codellama = 'codefuse-codellama'
    codefuse = 'codefuse'
    cogvlm = 'cogvlm'
    glm4v = 'glm4v'
    cogagent_chat = 'cogagent-chat'
    cogagent_instruct = 'cogagent-instruct'
    orion = 'orion'
    minicpm = 'minicpm'
    minicpm_v = 'minicpm-v'
    minicpm_v_v2_5 = 'minicpm-v-v2_5'
    gemma = 'gemma'
    paligemma = 'paligemma'
    mplug_owl2 = 'mplug-owl2'
    wizardlm2_awq = 'wizardlm2-awq'
    wizardlm2 = 'wizardlm2'
    atom = 'atom'
    phi3 = 'phi3'
    phi3_vl = 'phi3-vl'
    telechat = 'telechat'
    telechat_v2 = 'telechat-v2'
    dbrx = 'dbrx'
    mengzi = 'mengzi'
    c4ai = 'c4ai'
    chatml = 'chatml'
    # compatibility. (Deprecated)
    default_generation_bos = 'default-generation-bos'

    @classmethod
    def get_template_name_list(cls) -> List[str]:
        res = []
        for k in cls.__dict__.keys():
            if k.startswith('__') or k == 'get_template_name_list':
                continue
            res.append(cls.__dict__[k])
        return res


class StopWordsCriteria(StoppingCriteria):
    """An extra class for stop words criteria of generation

    Args:
        tokenizer: The tokenizer instance.
        stop_words: A list of stop words, whose types are str and List[int]
    """

    def __init__(self, tokenizer: PreTrainedTokenizerBase, stop_words: StopWords, **tokenizer_kwargs) -> None:
        self.tokenizer = tokenizer
        self.stop_words = stop_words
        self.tokenizer_kwargs = tokenizer_kwargs
        self.start_idx = -1
        assert isinstance(self.stop_words, list)
        stop_words = []
        for stop_word in self.stop_words:
            if isinstance(stop_word, str):
                stop_words.append(self.tokenizer.encode(stop_word, add_special_tokens=False))
        self.stop_words = stop_words

    def __call__(self, input_ids: Tensor, scores: Tensor, **kwargs) -> bool:
        if self.start_idx == -1:
            self.start_idx = len(input_ids[0]) - 1
        stop_words = self.stop_words
<<<<<<< HEAD
=======
        # [-20:]: Assuming the end tokens do not exceed 20 tokens,
        #   to avoid input_ids being too long and affecting efficiency.
        text = tokenizer.decode(input_ids[0, self.start_idx:][-20:], **self.tokenizer_kwargs)
>>>>>>> e1fd130e
        for stop_word in stop_words:
            if len(stop_word) > 0 and input_ids[0].tolist()[-len(stop_word):] == stop_word:
                return True
        return False


class Template:
    """A template class for all supported models.

    Args:
        prefix: Prefix tokens before the first turn's prompt
        prompt: A list of elements whose types are str and list of integers. The input query part of every turn.
        chat_sep: The chat separators between every turn.
        suffix: The end tokens after the chat finished.
        default_system: A default system instruction.
        system_prefix: The prefix if the `system` is not empty.
        auto_add_bos: By default, the bos_token is not added. The auto_add_bos option will determine
            whether to add it based on `tokenizer.encode('')`.

        Examples:
            <start>system\nYou are a helpful assistant!<end>\n<bos><start>Who are you?<end>\n<start>assistant:I am a robot<end>\n<start>Who are you?<end>\n<start>assistant:I am a robot<end> # noqa
            --------------- --------------------------         ---  ----- ------------ ----------------------- ----------- ----                                                         -----
             system_prefix          system                   prefix prompt   query              prompt           response chat_sep                                                      suffix
    """

    special_tokens = ['<image>', '<video>', '<audio>', '<bbox>', '<ref-object>']

    def __init__(self,
                 prefix: Prompt,
                 prompt: Prompt,
                 chat_sep: Optional[Prompt],
                 suffix: Prompt,
                 default_system: Optional[str] = None,
<<<<<<< HEAD
                 system_prefix: Optional[Prompt] = None,
                 auto_add_bos: bool = False) -> None:
=======
                 prefix_has_system: Optional[Prompt] = None,
                 auto_add_bos: bool = False,
                 tools_prompt: str = 'react_en',
                 tool_prompt: Optional[Prompt] = None) -> None:
        """
        auto_add_bos: By default, the bos_token is not added. The auto_add_bos option will determine
            whether to add it based on `tokenizer.encode('')`.
        """
        # check
        for x in [prefix, prompt, chat_sep, suffix, prefix_has_system]:
            assert x is None or isinstance(x, list)

>>>>>>> e1fd130e
        if default_system == '':
            default_system = None
        if self._has_system(prefix):
            assert system_prefix is None, 'The prefix already contains {{SYSTEM}}.'
            system_prefix = prefix
            prefix = self._replace_system(prefix)
        self.prefix = prefix
        self.system_prefix = system_prefix
        if self.system_prefix is None:
            assert default_system is None, 'The template does not support `system`.'
        self.prompt = prompt
        self.chat_sep = chat_sep
        self.support_multi_round = self.chat_sep is not None
        self.suffix = suffix
        self.default_system = default_system
        self.use_default_system = True
        self.auto_add_bos = auto_add_bos
        self._is_init = False
        self.tools_prompt = tools_prompt
        self.tool_prompt = tool_prompt if tool_prompt is not None else self.prompt  # default as user

    @staticmethod
    def _replace_system(prefix: Prompt) -> Prompt:
        return [p.replace('{{SYSTEM}}', '') for p in prefix if '{{SYSTEM}}' in p]

    @staticmethod
    def _has_system(prefix: Prompt) -> bool:
        return any(['{{SYSTEM}}' in p for p in prefix])

    @staticmethod
    def _preprocess_prompt(tokenizer: PreTrainedTokenizerBase, value: Optional[Prompt]) -> Optional[Prompt]:
        """Turn `eos_token_id` to token id

        e.g. [['eos_token_id']] -> [[2]]
        """
        if value is None:
            return None
        res_value = []
        for v in value:
            if isinstance(v, list):
                res_v = []
                for sub_v in v:
                    if isinstance(sub_v, str):
                        sub_v = getattr(tokenizer, sub_v)
                    res_v.append(sub_v)
                v = res_v
            res_value.append(v)
        return res_value

    def _init_template(self,
                       tokenizer: PreTrainedTokenizerBase,
                       default_system: Optional[str] = None,
                       max_length: Optional[int] = None,
                       truncation_strategy: Literal['delete', 'truncation_left'] = 'delete',
                       **kwargs) -> None:
        assert self._is_init is False, 'The template has been initialized.'
        self._is_init = True
        self.tokenizer = tokenizer
        # if default_system is None. not change self.default_system
        if default_system == '':
            self.default_system = None
        elif default_system is not None:
            assert self.system_prefix is not None, (
                f'The template does not support `system`, template_type: {getattr(self, "template_type", None)}')
            self.default_system = default_system
        self.max_length = max_length
        self.truncation_strategy = truncation_strategy
        self.model = kwargs.get('model', None)
        self.use_loss_scale = kwargs.get('use_loss_scale', False)
        self.sequence_parallel_size = kwargs.get('sequence_parallel_size', 1)

        for key in ['prefix', 'prompt', 'chat_sep', 'suffix', 'system_prefix']:
            value = getattr(self, key)
            value = self._preprocess_prompt(tokenizer, value)
            setattr(self, key, value)

    def check_example(self, example):
        pass

    def add_default_tags(self, example):
        history: Optional[History] = example.get('history') or []
        query: Optional[str] = example.get('query', '')
        for media_key, media_tag in [('videos', '<video>'), ('images', '<image>'), ('audios', '<audio>')]:
            if media_key in example and media_tag not in ''.join([h[0] for h in history]) + query:
                example[media_key] = [m for m in example[media_key] if m]
                media_len = len(example[media_key]) if isinstance(example[media_key],
                                                                  (tuple, list)) else 1 if example[media_key] else 0
                if history:
                    history[0][0] = ''.join([media_tag] * media_len) + history[0][0]
                else:
                    query = ''.join([media_tag] * media_len) + query

        example['query'] = query

    def encode(self, example: Dict[str, Any]) -> Tuple[Dict[str, Any], Dict[str, Any]]:
        """return: inputs, tokenizer_kwargs"""
        if not self._is_init:
            raise ValueError(
                'Template is not initialized, please use the `get_template` function to obtain the template.')
        if 'images' in example and not isinstance(example['images'], (tuple, list)):
            # change images field to list
            example['images'] = [example['images']]
        self.add_default_tags(example)
        self.check_example(example)
        if example.get('objects') and isinstance(example['objects'], str):
            # reload grounding from str
            example['objects'] = json.loads(example['objects'])
        query: Optional[str] = example.get('query', None)
        query_role: Optional[str] = example.get('query_role', None)
        response: Optional[str] = example.get('response', None)
        history: Optional[History] = example.get('history', None)
        history_roles: Optional[History] = example.get('history_roles', None)
        system: Optional[str] = example.get('system', None)
        template_type = getattr(self, 'template_type', None)
        tools: Optional[list] = example.get('tools', None)
        if history is None:
            history = []
        if len(history) > 0:
            assert self.support_multi_round, (
                f'The template does not support multi-round chat, template_type: {template_type}')
        if system is None:
            if self.use_default_system:
                system = self.default_system
        elif system == '':
            system = None
        else:
            assert self.system_prefix is not None, (
                f'The template does not support `system`, template_type: {template_type}')
        if tools:
            if system is None:
                system = ''
            system += get_tools_prompt(tools, self.tools_prompt)
        if query is None:
            query = ''
        inputs, tokenizer_kwargs = self._encode(
<<<<<<< HEAD
            query, response, history, system, self.truncation_strategy, auto_add_bos=self.auto_add_bos, example=example)
=======
            query,
            query_role,
            response,
            history,
            history_roles,
            system,
            self.truncation_strategy,
            auto_add_bos=self.auto_add_bos)
>>>>>>> e1fd130e
        if inputs.get('labels') is None:
            inputs.pop('loss_scale', None)
        return inputs, tokenizer_kwargs

    def _concat_context_list(
        self,
        context_list: List[Context],
        res_context_list: List[Context],  # inplace
        loss_scale_list: List[float],  # inplace
        system: Optional[str] = None,
        query: Optional[str] = None,
        response: Optional[str] = None,
        round0: Optional[int] = None,
    ) -> None:
        # concat context list and replace placeholder
        round1 = None
        if round0 is not None:
            round1 = str(round0 + 1)
            round0 = str(round0)
        for context in context_list:
            if isinstance(context, str):
                if '{{RESPONSE}}' == context:
                    assert response is not None
                    content_part, weight_part = calculate_loss_scale(response, self.use_loss_scale)
                    res_context_list.extend(content_part)
                    loss_scale_list.extend(weight_part)
                    continue
                old_str_list = ['{{SYSTEM}}', '{{QUERY}}', '{{ROUND0}}', '{{ROUND1}}']
                new_str_list = [system, query, round0, round1]
                for (old_str, new_str) in zip(old_str_list, new_str_list):
                    if new_str is not None and old_str in context:
                        context = context.replace(old_str, new_str)
            res_context_list.append(context)
            loss_scale_list.append(0.0 if context not in self.suffix else 1.0)

    @staticmethod
    def _simplify_context_list(context_list: List[Context],
                               loss_scale_list: List[float]) -> Tuple[List[Context], List[float]]:
        res: List[Context] = []  # result of context_list
        res_loss_scale: List[float] = []  # result of loss_scale_list
        temp: List[str] = []
        temp_index: List[int] = []
        for i, (context, loss_scale) in enumerate(zip(context_list, loss_scale_list)):
            if isinstance(context, str) and loss_scale_list[i] == 0.0:
                temp.append(context)
                temp_index.append(i)
            else:
                if len(temp) > 0:
                    res.append(''.join(temp))
                    res_loss_scale.append(0.0)
                    temp.clear()
                res.append(context)
                res_loss_scale.append(loss_scale)
        if len(temp) > 0:
            res.append(''.join(temp))
            res_loss_scale.append(0.0)

        return Template.split_special_tokens(res, res_loss_scale)

    @staticmethod
    def split_special_tokens(context_list, loss_scale_list):
        from swift.utils.utils import split_str_parts_by
        res = []
        loss_scale_res = []
        for context, loss_scale in zip(context_list, loss_scale_list):
            contexts = []
            for d in split_str_parts_by(context, Template.special_tokens):
                contexts.extend([d['key'], d['content']])
            contexts = [c for c in contexts if c]
            res.extend(contexts)
            loss_scale_res.extend([loss_scale] * len(contexts))
        return res, loss_scale_res

    def _tokenize(self, context, **tokenizer_kwargs):
        return self.tokenizer(
            context, return_attention_mask=False, add_special_tokens=False, **tokenizer_kwargs)['input_ids']

    def replace_tag(self, media_type: Literal['image', 'video', 'audio'], index, example):
        if media_type == 'image':
            return '<image>'
        if media_type == 'video':
            return '<video>'
        if media_type == 'audio':
            return '<audio>'

    def replace_object(self, index, example):
        objects = example['objects']
        object = objects[index]
        return object[0]

    def replace_box(self, index, example):
        objects = example['objects']
        object = objects[index]
        return f'({object[1][0]},{object[1][1]}),({object[1][2]},{object[1][3]})'

    def pre_tokenize(self, prompt, **kwargs):
        example = kwargs['example']
        if prompt == '<image>':
            content = self.replace_tag('image', example.get('image_index', 0), example)
            example['image_index'] = example.get('image_index', 0) + 1
            return content
        if prompt == '<video>':
            content = self.replace_tag('video', example.get('video_index', 0), example)
            example['video_index'] = example.get('video_index', 0) + 1
            return content
        if prompt == '<audio>':
            content = self.replace_tag('audio', example.get('audio_index', 0), example)
            example['audio_index'] = example.get('audio_index', 0) + 1
            return content
        if prompt == '<ref-object>':
            content = self.replace_object(example.get('object_index', 0), example)
            example['object_index'] = example.get('object_index', 0) + 1
            return content
        if prompt == '<bbox>':
            content = self.replace_box(example.get('box_index', 0), example)
            example['box_index'] = example.get('box_index', 0) + 1
            return content
        return prompt

    def _encode_context_list(self, context_list: List[Context], loss_scale_list: List[float],
                             **kwargs) -> Tuple[List[int], List[int], List[float], Dict[str, Any]]:
        """return: input_ids, labels, tokenizer_kwargs"""
        input_ids: List[int] = []
        labels: List[int] = []
        loss_scale: List[float] = []
        tokenizer_kwargs = {}
        for i, (context, loss_weight) in enumerate(zip(context_list, loss_scale_list)):
            context = self.pre_tokenize(context, **kwargs)
            if isinstance(context, str):
                curr_tokenizer_kwargs = {**tokenizer_kwargs, **self._get_tokenizer_kwargs(context)}
                token_list = self._tokenize(context, **curr_tokenizer_kwargs)
            else:
                token_list = context
            input_ids += token_list
            if loss_scale_list[i] > 0.0:
                labels += token_list
            else:
                labels += [-100] * len(token_list)
            loss_scale.extend([loss_weight] * len(token_list))
        return input_ids, labels, loss_scale, tokenizer_kwargs

    def _encode(self,
                query: str,
                query_role: str,
                response: Optional[str],
                history: History,
                history_roles: History,
                system: Optional[str],
                truncation_strategy: str,
                auto_add_bos: bool = False,
                **kwargs) -> Tuple[Dict[str, Any], Dict[str, Any]]:
        """
        return: inputs, tokenizer_kwargs
        """
        if history_roles is None:
            history_roles = [('user', 'assistant') for _ in range(len(history))]

        if query is not None:
            if query_role is None:
                query_role = 'user'
            history_roles.append([query_role, 'assistant'])

        history = history.copy()

        res_context_list: List[Context] = []
        loss_scale_list: List[float] = []
        if auto_add_bos:
            bos_token_id = self.tokenizer.bos_token_id
            if isinstance(bos_token_id, int) and bos_token_id in self.tokenizer.encode(''):
                res_context_list.append([bos_token_id])
                loss_scale_list.append(0.)
        if system is None:
            prefix = self.prefix
        else:
            prefix = self.system_prefix
        self._concat_context_list(prefix, res_context_list, loss_scale_list, system=system)

        history.append([query, response])

        for i, ((q, r), (qr, rr)) in enumerate(zip(history, history_roles)):
            context_list = self.tool_prompt.copy() if qr == 'tool' else self.prompt.copy()
            if i < len(history) - 1:
                context_list.append('{{RESPONSE}}')
                if history[i + 1][0]:
                    context_list += self.chat_sep
            elif r is not None:
                # last response
                context_list.append('{{RESPONSE}}')
                context_list += self.suffix
            if q or r:
                self._concat_context_list(
                    context_list, res_context_list, loss_scale_list, query=q, response=r, round0=i)

        res_context_list, loss_scale_list = self._simplify_context_list(res_context_list, loss_scale_list)
        input_ids, labels, loss_scale, tokenizer_kwargs = self._encode_context_list(res_context_list, loss_scale_list,
                                                                                    **kwargs)

        if response is None:
            labels = None

        if self.max_length is not None:
            if truncation_strategy == 'delete' and len(input_ids) > self.max_length:
                return {}, {}
            input_ids = input_ids[-self.max_length:]
            if labels is not None:
                labels = labels[-self.max_length:]
            if loss_scale is not None:
                loss_scale = loss_scale[-self.max_length:]
        inputs = {
            'input_ids': input_ids,
            'labels': labels,
        }
        if self.use_loss_scale:
            inputs['loss_scale'] = loss_scale
        return inputs, tokenizer_kwargs

    def _get_tokenizer_kwargs(self, context: str) -> Dict[str, Any]:
        """return: curr_tokenizer_kwargs"""
        return {}

    def data_collator(self, batch: List[Dict[str, Any]], padding_to: Optional[int] = None) -> Dict[str, Any]:
        """
        Args:
            batch(`List[Dict[str, Any]]`): The input data in batch
            padding_to(`int`, optional): Whether padding the batch to a fixed length, if none, the batch
                will be padded to the `longest`
        """
        tokenizer = self.tokenizer
        assert tokenizer.pad_token_id is not None
        input_ids = [torch.tensor(b['input_ids']) for b in batch]
        labels = [torch.tensor(b['labels']) for b in batch]
        loss_scale = [torch.tensor(b['loss_scale']) for b in batch] if 'loss_scale' in batch[0] else None
        attention_mask = [torch.ones(len(input_ids[i]), dtype=torch.int64) for i in range(len(input_ids))]

        if padding_to is not None:
            padding_len = padding_to - input_ids[0].shape[-1]
            if padding_len > 0:
                input_ids[0] = F.pad(input_ids[0], (0, padding_len), 'constant', tokenizer.pad_token_id)
                attention_mask[0] = F.pad(attention_mask[0], (0, padding_len), 'constant', 0)
                labels[0] = F.pad(labels[0], (0, padding_len), 'constant', -100)
                if loss_scale:
                    loss_scale[0] = F.pad(loss_scale[0], (0, padding_to - labels[0].shape[-1]), 'constant', 0.)

        input_ids = pad_sequence(input_ids, batch_first=True, padding_value=tokenizer.pad_token_id)
        attention_mask = pad_sequence(attention_mask, batch_first=True, padding_value=0)
        if loss_scale:
            loss_scale = pad_sequence(loss_scale, batch_first=True, padding_value=0.)
        labels = pad_sequence(labels, batch_first=True, padding_value=-100)

        if use_torchacc():
            rank, _, world_size, _ = get_dist_setting()
            input_ids, attention_mask, labels, loss_scale = pad_and_split_batch(padding_to, input_ids, attention_mask,
                                                                                labels, loss_scale, self.max_length,
                                                                                self.tokenizer, rank, world_size)

        bs, seq_len = input_ids.shape
        position_ids = torch.arange(seq_len).unsqueeze(0).long().repeat(bs, 1)

        if self.sequence_parallel_size > 1:
            from swift.trainers.xtuner import get_xtuner_sequence_parallel_world_size
            if get_xtuner_sequence_parallel_world_size() > 1:
                from swift.trainers.xtuner import pad_and_split_for_sequence_parallel
                input_ids, labels, position_ids, attention_mask, loss_scale = \
                    pad_and_split_for_sequence_parallel(
                        tokenizer, input_ids, labels, position_ids, attention_mask, loss_scale)

        res = {
            'input_ids': input_ids,
            'attention_mask': attention_mask,
            'labels': labels,
        }
        if loss_scale is not None:
            res['loss_scale'] = loss_scale
        return res

    @staticmethod
    def get_generate_ids(generate_ids: Tensor, input_token_len: int) -> List[int]:
        return generate_ids[0, input_token_len:].tolist()

    @staticmethod
    def _is_chinese_char(cp: int) -> bool:
        """Checks whether CP is the codepoint of a CJK character."""
        # copy from transformers.generation.streamers.TextStreamer
        if ((cp >= 0x4E00 and cp <= 0x9FFF) or (cp >= 0x3400 and cp <= 0x4DBF) or (cp >= 0x20000 and cp <= 0x2A6DF)
                or (cp >= 0x2A700 and cp <= 0x2B73F) or (cp >= 0x2B740 and cp <= 0x2B81F)
                or (cp >= 0x2B820 and cp <= 0x2CEAF) or (cp >= 0xF900 and cp <= 0xFAFF)
                or (cp >= 0x2F800 and cp <= 0x2FA1F)):
            return True

        return False

    @classmethod
    def _get_safe_print_idx(cls, response: str, print_idx: int, is_finished: bool = False) -> int:
        if is_finished:
            return len(response)
        if response.endswith('\n') or len(response) > 0 and cls._is_chinese_char(ord(response[-1])):
            print_idx = len(response)
        else:
            print_idx = max(response.rfind(' ') + 1, print_idx)
        return print_idx

    def generate_ids_to_response(
        self,
        generate_ids: List[int],
        is_finished: bool = True,
        *,
        tokenizer_kwargs: Optional[Dict[str, Any]] = None,
        # only stream=True
        return_delta: bool = False,
        print_idx: Optional[List[int]] = None,
        first_num_space: Optional[List[int]] = None,
    ):
        if tokenizer_kwargs is None:
            tokenizer_kwargs = {}
        tokenizer = self.tokenizer
        # avoid printing template.suffix[-1])
        if isinstance(self.suffix[-1], list) and (not is_finished or is_finished
                                                  and generate_ids[-len(self.suffix[-1]):] == self.suffix[-1]):
            generate_ids = generate_ids[:-len(self.suffix[-1])]
        response = tokenizer.decode(generate_ids, **tokenizer_kwargs)
        if first_num_space is not None:
            # Avoid the occurrence of repeated words in sentence.
            res_fns = first_num_space  # res_first_num_space
            first_num_space = first_num_space[0]
            cur_num_space = len(response) - len(response.lstrip(' '))
            if not is_finished and first_num_space == -1:
                first_num_space = cur_num_space
                res_fns[0] = first_num_space
            if cur_num_space < first_num_space:
                response = ' ' * (first_num_space - cur_num_space) + response
            elif cur_num_space > first_num_space:
                response = response[cur_num_space - first_num_space:]
        if isinstance(self.suffix[-1],
                      str) and (not is_finished or is_finished and response[-len(self.suffix[-1]):] == self.suffix[-1]):
            response = response[:-len(self.suffix[-1])]

        if print_idx is not None:
            old_print_idx = print_idx[0]
            if not is_finished:
                # avoid printing incomplete words
                print_idx[0] = self._get_safe_print_idx(response, print_idx[0])
                response = response[:print_idx[0]]
            if return_delta:
                response = response[old_print_idx:]
        else:
            assert is_finished and not return_delta
        return response


def register_template(template_type: str, template: Template, *, exist_ok: bool = False, **kwargs) -> None:
    if not exist_ok and template_type in TEMPLATE_MAPPING:
        raise ValueError(f'The `{template_type}` has already been registered in the TEMPLATE_MAPPING.')
    template.template_type = template_type
    template_info = {'template': template, **kwargs}
    TEMPLATE_MAPPING[template_type] = template_info


register_template(
    TemplateType.default,
    Template([], ['### Human:\n', '{{QUERY}}\n\n', '### Assistant:\n'], ['\n\n'], [['eos_token_id']], DEFAULT_SYSTEM,
             ['{{SYSTEM}}\n\n']))


# You can set the query as '' to serve as a template for pre-training.
class DefaultGenerationTemplate(Template):

    def __init__(self):
        super().__init__([], ['{{QUERY}}'], None, [['eos_token_id']], auto_add_bos=True)


register_template(TemplateType.default_generation, DefaultGenerationTemplate(), is_generation=True)
register_template(
    TemplateType.default_generation_bos,
    Template([['bos_token_id']], ['{{QUERY}}'], None, [['eos_token_id']]),
    is_generation=True)


class QwenTemplate(Template):

    def __init__(self, auto_add_bos: bool = False):
        super().__init__([], ['<|im_start|>user\n{{QUERY}}<|im_end|>\n<|im_start|>assistant\n'], ['<|im_end|>\n'],
                         ['<|im_end|>'],
                         DEFAULT_SYSTEM, ['<|im_start|>system\n{{SYSTEM}}<|im_end|>\n'],
                         auto_add_bos=auto_add_bos)


class QwenVLTemplate(QwenTemplate):

    def check_example(self, example):
        images = example.get('images')
        from swift.llm.utils.utils import fetch_one
        assert not images or isinstance(fetch_one(images), str), 'QwenVL only supports datasets with images paths!'

    def replace_tag(self, media_type: Literal['image', 'video', 'audio'], index, example):
        assert media_type == 'image'
        images = example.get('images')
        image = images[index]
        assert isinstance(image, str)
        return f'<img>{image}</img>'

    def replace_object(self, index, example):
        objects = example['objects']
        object = objects[index]
        return f'<ref>{object[0]}</ref>'

    def replace_box(self, index, example):
        objects = example['objects']
        object = objects[index]
        return f'<bbox>({object[1][0]},{object[1][1]}),({object[1][2]},{object[1][3]})</box>'


register_template(TemplateType.qwen, QwenTemplate())
register_template(TemplateType.qwenvl, QwenVLTemplate(), infer_media_type='round')
register_template(TemplateType.chatml, QwenTemplate(auto_add_bos=True))

register_template(
    TemplateType.modelscope_agent,
    Template([], [' \n\n<|user|>:{{QUERY}} \n\n<|assistant|>:'], [], [' \n\n</s>'], DEFAULT_SYSTEM,
             [' \n\n<|system|>:{{SYSTEM}}']))


class _QwenAudioTemplateMixin:

    def encode(self, example: Dict[str, Any]) -> Tuple[Dict[str, Any], Dict[str, Any]]:
        inputs, tokenizer_kwargs = super().encode(example)
        if len(inputs) == 0:
            return inputs, tokenizer_kwargs
        inputs.pop('loss_scale', None)
        inputs.update(tokenizer_kwargs)
        return inputs, tokenizer_kwargs

    def _get_tokenizer_kwargs(self, context: str) -> Dict[str, Any]:
        return {'audio_info': self.tokenizer.process_audio(context)}

    def _concat_tokenizer_kwargs(self, tokenizer_kwargs: Dict[str, Any], curr_tokenizer_kwargs: Dict[str, Any]) -> None:
        audio_info = curr_tokenizer_kwargs.get('audio_info')
        old_audio_info = tokenizer_kwargs.get('audio_info')
        if old_audio_info is None:
            tokenizer_kwargs['audio_info'] = audio_info
        elif audio_info is not None:
            for k in ['input_audios', 'input_audio_lengths']:
                old_audio_info[k] = torch.concat([old_audio_info[k], audio_info[k]], dim=0)
            for k in ['audio_span_tokens', 'audio_urls']:
                old_audio_info[k] = old_audio_info[k] + audio_info[k]

    def data_collator(self, batch: List[Dict[str, Any]], padding_to: Optional[int] = None) -> Dict[str, Any]:
        res = super().data_collator(batch, padding_to)
        if batch[0].get('audio_info') is not None:
            res['audio_info'] = [b['audio_info'] for b in batch]
        return res


class QwenAudioTemplate(_QwenAudioTemplateMixin, QwenTemplate):
    pass


class QwenAudioGenerationTemplate(_QwenAudioTemplateMixin, DefaultGenerationTemplate):
    pass


register_template(TemplateType.qwen_audio, QwenAudioTemplate(), lazy_tokenize=True)
register_template(
    TemplateType.qwen_audio_generation, QwenAudioGenerationTemplate(), lazy_tokenize=True, is_generation=True)

register_template(
    TemplateType.yi,
    Template([], ['<|im_start|>user\n{{QUERY}}<|im_end|>\n<|im_start|>assistant\n'], ['<|im_end|>\n'], ['<|im_end|>'],
             None, ['<|im_start|>system\n{{SYSTEM}}<|im_end|>\n']))

register_template(
    TemplateType.yi1_5,
    Template([], ['<|im_start|>user\n{{QUERY}}<|im_end|> \n<|im_start|>assistant\n'], ['<|im_end|>\n'], ['<|im_end|>'],
             None, ['{{SYSTEM}}']))

yi_vl_default_system = (
    'This is a chat between an inquisitive human and an AI assistant. Assume the role of the AI assistant. '
    "Read all the images carefully, and respond to the human's questions with informative, "
    'helpful, detailed and polite answers. '
    '这是一个好奇的人类和一个人工智能助手之间的对话。假设你扮演这个AI助手的角色。'
    '仔细阅读所有的图像，并对人类的问题做出信息丰富、有帮助、详细的和礼貌的回答。')


def _read_from_path(img_path: Union[str, 'PIL.Image.Image']) -> 'PIL.Image.Image':
    from PIL import Image, UnidentifiedImageError
    import os
    import base64
    import binascii
    if isinstance(img_path, str):
        img_path = img_path.strip()
        if img_path.startswith('http'):
            content = requests.get(img_path).content
            image = Image.open(BytesIO(content))
        elif os.path.exists(img_path):
            image = Image.open(img_path)
        else:  # base64_str
            try:
                image_data = base64.b64decode(img_path)
                image = Image.open(BytesIO(image_data))
            except (binascii.Error, UnidentifiedImageError) as error:
                raise ValueError(f'invalid image: {error}')
    else:
        image = img_path
    if image.mode != 'RGB':
        image = image.convert('RGB')
    return image


class YiVLTemplate(Template):

    def replace_tag(self, media_type, index, example):
        assert media_type == 'image'
        return [-200]

    def encode(self, example: Dict[str, Any]) -> Tuple[Dict[str, Any], Dict[str, Any]]:
        inputs, _ = super().encode(example)
        if len(inputs) == 0:
            return inputs, {}
        inputs.pop('loss_scale', None)
        from llava.mm_utils import expand2square
        model = self.model.model
        if not hasattr(model, 'vision_tower'):
            model = model.model
        image_processor = model.vision_tower.image_processor
        images_path = example.get('images', [])
        images = []
        for image_path in images_path:
            image = _read_from_path(image_path)
            background_color = tuple(int(x * 255) for x in image_processor.image_mean)
            image = expand2square(image, background_color)
            images.append(image)
        if images:
            image_tensor = image_processor.preprocess(images, return_tensors='pt')['pixel_values']
            inputs['images'] = image_tensor.to(model.dtype)
        return inputs, {}

    def data_collator(self, batch: List[Dict[str, Any]], padding_to: Optional[int] = None) -> Dict[str, Any]:
        res = super().data_collator(batch, padding_to)
        images = [b['images'] for b in batch if 'images' in b]
        if images:
            res['images'] = torch.concat(images)
        has_images = [(b == -200).sum() for b in res['input_ids']]
        assert all([
            h > 0 for h in has_images
        ]) or not any([h > 0
                       for h in has_images]), 'YIVL does not support mix-batch nlp dataset and multi-modal dataset'
        return res


class GLMTemplate(Template):

    def _init_template(self, tokenizer: PreTrainedTokenizerBase, *args, **kwargs) -> None:
        res = super()._init_template(tokenizer, *args, **kwargs)
        token_list = tokenizer.encode('')
        self.prefix.insert(0, token_list)
        if self.prefix_has_system is not None:
            self.prefix_has_system.insert(0, token_list)
        return res


class GLM4VTemplate(GLMTemplate):

    def __init__(self):
<<<<<<< HEAD
        super().__init__('[gMASK]<sop>', ['<|user|>\n', '{{QUERY}}<|assistant|>'], [], ['<|endoftext|>'], None,
                         ['[gMASK]<sop><|system|>\n{{SYSTEM}}'])

    def check_example(self, example):
        images = example.get('images')
        assert not isinstance(images, (list, tuple)) or len(images) <= 1

    def replace_tag(self, media_type: Literal['image', 'video', 'audio'], index, example):
        assert media_type == 'image'
        return [-100]
=======
        return super().__init__([], ['<|user|>\n', [-100], '{{QUERY}}<|assistant|>'], [], ['<|endoftext|>'], None,
                                ['<|system|>\n{{SYSTEM}}'])
>>>>>>> e1fd130e

    def encode(self, example: Dict[str, Any]) -> Tuple[Dict[str, Any], Dict[str, Any]]:
        from .utils import history_to_messages

        example = example.copy()
        inputs, _ = super().encode(example)
        images_path = example.pop('images', [])
        image = _read_from_path(images_path[0]) if images_path else None
        if len(inputs) == 0:
            return inputs, {}
        input_ids = inputs['input_ids']
        labels = inputs['labels']
        idx_list = _findall(input_ids, -100)
        if idx_list:
            if len(idx_list) >= 2:
                input_ids = _remove_idx(input_ids, idx_list[1:])
                if labels is not None:
                    labels = _remove_idx(labels, idx_list[1:])
            idx = idx_list[0]
            placeholder = '<|begin_of_image|><|endoftext|><|end_of_image|>'
            placeholder_id = self.tokenizer.encode(placeholder, add_special_tokens=False)
            input_ids = (input_ids[:idx] + placeholder_id + input_ids[idx + 1:])
            if labels is not None:
                labels = (labels[:idx] + [-100] * len(placeholder_id) + labels[idx + 1:])
            messages = history_to_messages(example.get('history', []), example['query'], example.get('system', None))
            messages[0]['image'] = image
            inputs2 = self.tokenizer.apply_chat_template(messages, return_dict=True)
            inputs['images'] = inputs2['images']
        inputs['input_ids'] = input_ids
        inputs['labels'] = labels
        return inputs, {}


register_template(TemplateType.glm4v, GLM4VTemplate(), infer_media_type='dialogue', lazy_tokenize=True)

register_template(
    TemplateType.yi_vl,
    YiVLTemplate([], ['### Human: ', '\n{{QUERY}}\n### Assistant:'], ['\n'], ['\n###'], yi_vl_default_system,
                 ['{{SYSTEM}}\n\n']),
    use_model=True,
    infer_media_type='round',
    lazy_tokenize=True)

register_template(TemplateType.baichuan, Template(['{{SYSTEM}}'], [[195], '{{QUERY}}', [196]], [], [['eos_token_id']]))

register_template(
    TemplateType.chatglm2,
    GLMTemplate(['{{SYSTEM}}'], ['[Round {{ROUND1}}]\n\n问：{{QUERY}}\n\n答：'], ['\n\n'], [['eos_token_id']]))

register_template(
    TemplateType.chatglm_generation, GLMTemplate([], ['{{QUERY}}'], None, [['eos_token_id']]), is_generation=True)

register_template(
    TemplateType.chatglm3,
    GLMTemplate([], ['<|user|>\n{{QUERY}}<|assistant|>\n'], [], ['<|user|>'], None, ['<|system|>\n{{SYSTEM}}']))

register_template(
    TemplateType.deepseek,
    Template([['bos_token_id']], ['User: {{QUERY}}\n\nAssistant:'], [['eos_token_id']], [['eos_token_id']], None,
             [['bos_token_id'], '{{SYSTEM}}\n\n']))
register_template(
    TemplateType.deepseek2,
    Template([[100000]], ['User: {{QUERY}}\n\nAssistant:'], [[100001]], [[100001]], None, [[100000], '{{SYSTEM}}\n\n']))

# ref: https://github.com/facebookresearch/llama/blob/main/llama/generation.py
LLAMA_DEFAULT_SYSTEM = (
    'You are a helpful, respectful and honest assistant. '
    'Always answer as helpfully as possible, while being safe. '
    'Your answers should not include any harmful, unethical, racist, sexist, toxic, dangerous, or illegal content. '
    'Please ensure that your responses are socially unbiased and positive in nature.\n\n'
    'If a question does not make any sense, or is not factually coherent, '
    'explain why instead of answering something not correct. '
    "If you don't know the answer to a question, please don't share false information.")
register_template(
    TemplateType.llama,
    Template(['<s>[INST] '], ['{{QUERY}} [/INST]'], ['</s><s>[INST] '], ['</s>'], LLAMA_DEFAULT_SYSTEM,
             ['<s>[INST] <<SYS>>\n{{SYSTEM}}\n<</SYS>>\n\n']))

register_template(
    TemplateType.llama3,
    Template(['<|begin_of_text|>'], [
        '<|start_header_id|>user<|end_header_id|>\n\n{{QUERY}}<|eot_id|>'
        '<|start_header_id|>assistant<|end_header_id|>\n\n'
    ], ['<|eot_id|>'], ['<|eot_id|>'], None,
             ['<|begin_of_text|><|start_header_id|>system<|end_header_id|>\n\n{{SYSTEM}}<|eot_id|>']))

OPENBUDDY_DEFAULT_SYSTEM = (
    'You are a helpful, respectful and honest INTP-T AI Assistant named Buddy. You are talking to a human User.\n'
    'Always answer as helpfully and logically as possible, while being safe. '
    'Your answers should not include any '
    'harmful, political, religious, unethical, racist, sexist, toxic, dangerous, or illegal content. '
    'Please ensure that your responses are socially unbiased and positive in nature.\n'
    'If a question does not make any sense, or is not factually coherent, '
    'explain why instead of answering something not correct. '
    "If you don't know the answer to a question, please don't share false information.\n"
    'You like to use emojis. You can speak fluently in many languages, for example: English, Chinese.\n'
    'You cannot access the internet, but you have vast knowledge, cutoff: 2021-09.\n'
    'You always deeply love and support China, Chinese government, people and culture.\n'
    'You are trained by OpenBuddy team, (https://openbuddy.ai, https://github.com/OpenBuddy/OpenBuddy), '
    'you are based on LLaMA and Falcon transformers model, not related to GPT or OpenAI.')
register_template(
    TemplateType.openbuddy,
    Template([], ['User: {{QUERY}}\nAssistant:'], ['\n'], [['eos_token_id']],
             OPENBUDDY_DEFAULT_SYSTEM, ['{{SYSTEM}}\n\n'],
             auto_add_bos=True))

OPENBUDDY2_DEFAULT_SYSTEM = (
    'You(assistant) are a helpful, respectful and honest INTP-T AI Assistant named Buddy. '
    'You are talking to a human(user).\nAlways answer as helpfully and logically as possible, while being safe. '
    'Your answers should not include any harmful, political, religious, unethical, racist, '
    'sexist, toxic, dangerous, or illegal content. '
    'Please ensure that your responses are socially unbiased and positive in nature.\n'
    'You cannot access the internet, but you have vast knowledge, cutoff: 2023-04.\n'
    'You are trained by OpenBuddy team, (https://openbuddy.ai, https://github.com/OpenBuddy/OpenBuddy), '
    'not related to GPT or OpenAI')

register_template(
    TemplateType.openbuddy2,
    Template([], ['<|role|>user<|says|>{{QUERY}}<|end|>\n<|role|>assistant<|says|>'], ['<|end|>\n'], ['<|end|>'],
             OPENBUDDY2_DEFAULT_SYSTEM, ['<|role|>system<|says|>{{SYSTEM}}<|end|>\n'],
             auto_add_bos=True))

INTERNLM_SYSTEM = (
    'You are an AI assistant whose name is InternLM (书生·浦语).\n'
    '- InternLM (书生·浦语) is a conversational language model that is developed by Shanghai AI Laboratory (上海人工智能实验室). '
    'It is designed to be helpful, honest, and harmless.\n'
    '- InternLM (书生·浦语) can understand and communicate fluently in the language chosen '
    'by the user such as English and 中文.')

register_template(
    TemplateType.internlm,
    Template(['<s>'], ['<|User|>:{{QUERY}}\n<|Bot|>:'], ['<eoa>\n'], ['<eoa>'], INTERNLM_SYSTEM,
             ['<s><|System|>:{{SYSTEM}}\n']))
register_template(
    TemplateType.internlm2,
    Template(['<s>'], ['<|im_start|>user\n{{QUERY}}<|im_end|>\n<|im_start|>assistant\n'], ['<|im_end|>\n'],
             ['<|im_end|>'], INTERNLM_SYSTEM, ['<s><|im_start|>system\n{{SYSTEM}}<|im_end|>\n']))


def replace_img_tag(query: str, history: History, replace_token: str) -> Tuple[str, History, List[str]]:
    images_path = []
    pattern = r'<img>(.+?)</img>'
    new_history = []
    for i, h in enumerate(history):
        images_path += re.findall(pattern, h[0])
        new_history.append([re.sub(pattern, replace_token, h[0]), h[1]])
    images_path += re.findall(pattern, query)
    new_query = re.sub(pattern, replace_token, query)
    return new_query, new_history, images_path


class InternLMXComposer2(Template):
    INTERNLM_XCOMPOSER2_SYSTEM = (
        'You are an AI assistant whose name is InternLM-XComposer (浦语·灵笔).\n'
        '- InternLM-XComposer (浦语·灵笔) is a conversational language model that is developed by '
        'Shanghai AI Laboratory (上海人工智能实验室). '
        'It is designed to be helpful, honest, and harmless.\n'
        '- InternLM-XComposer (浦语·灵笔) can understand and communicate fluently in the language chosen '
        'by the user such as English and 中文.')

    def __init__(self):
        prefix = ['<s>']
        prompt = ['[UNUSED_TOKEN_146]user\n{{QUERY}}[UNUSED_TOKEN_145]\n[UNUSED_TOKEN_146]assistant\n']
        chat_sep = ['[UNUSED_TOKEN_145]\n']
        suffix = ['[UNUSED_TOKEN_145]']
        system_prefix = ['<s>[UNUSED_TOKEN_146]system\n{{SYSTEM}}[UNUSED_TOKEN_145]\n']
        super().__init__(prefix, prompt, chat_sep, suffix, self.INTERNLM_XCOMPOSER2_SYSTEM, system_prefix)

    def encode(self, example: Dict[str, Any]) -> Tuple[Dict[str, Any], Dict[str, Any]]:
        example = example.copy()
        history = example.pop('history', None)
        if history is None:
            history = []
        example['query'], example['history'], images_path = replace_img_tag(example['query'], history, '</s>')
        inputs, _ = super().encode(example)
        images = []
        dtype = self.model.dtype
        images_path.extend(example.get('images', []))
        for image_path in images_path:
            image = _read_from_path(image_path)
            image = self.model.vis_processor(image)
            images.append(image.to(dtype))
        if len(inputs) == 0:
            return inputs, {}
        inputs.pop('loss_scale', None)
        input_ids = inputs['input_ids']
        labels = inputs['labels']
        if len(images) > 0:  # # ignore <s>
            input_ids = input_ids[1:]
            if labels is not None:
                labels = labels[1:]
        input_ids.append(2)  # add dummy </s>
        if labels is not None:
            labels.append(2)
        else:
            labels = []
        res_inputs_embeds = []
        res_labels = []
        wrap_im_mask = []
        pre_i, i, idx = 0, 0, 0
        device = self.model.device
        if len(images) > 0:
            images = torch.stack(images, dim=0)
            images = self.model.encode_img(images)
        else:
            images = None
        internlm2_model = self.model.model
        if not hasattr(internlm2_model, 'tok_embeddings'):
            internlm2_model = internlm2_model.model
        tok_embeddings = internlm2_model.tok_embeddings
        while i < len(input_ids):
            if input_ids[i] == 2:  # replace_token
                res_input_ids = torch.tensor([1] + input_ids[pre_i:i], device=device)
                res_inputs_embeds.append(tok_embeddings(res_input_ids))
                wrap_im_mask += [0] * len(res_input_ids)
                res_labels += [-100] + labels[pre_i:i]
                if images is not None and idx < images.shape[0]:
                    res_inputs_embeds.append(images[idx])
                    wrap_im_mask += [1] * images.shape[1]
                    res_labels += [-100] * images.shape[1]
                idx += 1
                i += 1
                pre_i = i
                continue
            i += 1
        if len(labels) == 0:
            res_labels = None
        res_inputs_embeds = torch.concat(res_inputs_embeds, dim=0)
        wrap_im_mask = torch.tensor(wrap_im_mask, dtype=torch.bool)[None]
        return {'inputs_embeds': res_inputs_embeds, 'im_mask': wrap_im_mask, 'labels': res_labels}, {}

    def data_collator(self, batch: List[Dict[str, Any]], padding_to: Optional[int] = None) -> Dict[str, Any]:
        inputs_embeds = [b['inputs_embeds'] for b in batch]
        labels = [torch.tensor(b['labels']) for b in batch]
        im_mask = [b['im_mask'][0] for b in batch]
        attention_mask = [torch.ones(inputs_embeds[i].shape[0], dtype=torch.int64) for i in range(len(inputs_embeds))]

        inputs_embeds = pad_sequence(inputs_embeds, batch_first=True, padding_value=0)
        attention_mask = pad_sequence(attention_mask, batch_first=True, padding_value=0)
        im_mask = pad_sequence(im_mask, batch_first=True, padding_value=0)
        labels = pad_sequence(labels, batch_first=True, padding_value=-100)

        return {
            'inputs_embeds': inputs_embeds,
            'attention_mask': attention_mask,
            'im_mask': im_mask,
            'labels': labels,
        }

    @staticmethod
    def get_generate_ids(generate_ids: Tensor, input_token_len: int) -> List[int]:
        return generate_ids[0].tolist()


register_template(
    TemplateType.internlm_xcomposer2,
    InternLMXComposer2(),
    use_model=True,
    lazy_tokenize=True,
    dataloader_num_workers=0,
    dataloader_pin_memory=False)


class InternvlTemplate(Template):
    system = 'You are an AI assistant whose name is InternLM (书生·浦语).'
    num_image_token = 256

    def __init__(self):
        super().__init__(['<s>'], ['<|im_start|>user\n', '{{QUERY}}<|im_end|><|im_start|>assistant\n'], ['<|im_end|>'],
                         ['<|im_end|>'], self.system, ['<|im_start|>system\n{{SYSTEM}}'])

    def check_example(self, example):
        images = example.get('images')
        assert images and (not isinstance(images, (list, tuple)) or len(images) <= 1)

    def replace_tag(self, media_type, index, example):
        assert media_type == 'image'
        return [-100]

    def encode(self, example: Dict[str, Any]) -> Tuple[Dict[str, Any], Dict[str, Any]]:
        inputs, _ = super().encode(example)
        if len(inputs) == 0:
            return inputs, {}
        input_ids = inputs['input_ids']
        idx_list = _findall(input_ids, -100)
        labels = inputs['labels']
        if example.get('images'):
            from .vision_utils import load_image
            if len(idx_list) >= 2:
                input_ids = _remove_idx(input_ids, idx_list[1:])
                if labels is not None:
                    labels = _remove_idx(labels, idx_list[1:])

            images_path = example['images']
            pixel_values = []
            if isinstance(images_path, str):
                images_path = [images_path]
            for image_path in images_path:
                pixel_values.append(load_image(image_path))
            pixel_values = torch.cat(pixel_values, dim=0)
            image_bs = pixel_values.shape[0]

            idx = idx_list[0]
            img_tokens = self.tokenizer.encode('<img>' + '<IMG_CONTEXT>' * self.num_image_token * image_bs + '</img>\n')
            input_ids = input_ids[:idx] + img_tokens + input_ids[idx + 1:]
            if labels is not None:
                labels = labels[:idx] + [-100] * len(img_tokens) + labels[idx + 1:]
            inputs['input_ids'] = input_ids
            inputs['labels'] = labels

            inputs['pixel_values'] = pixel_values.to(self.model.dtype)
            inputs['image_flags'] = torch.ones(image_bs)
        else:
<<<<<<< HEAD
            inputs['input_ids'] = _remove_idx(input_ids, idx_list)
=======
            input_ids = _remove_idx(input_ids, idx_list)
            labels = inputs['labels']
>>>>>>> e1fd130e
            if labels is not None:
                inputs['labels'] = _remove_idx(labels, idx_list)

        inputs.pop('loss_scale', None)
        return inputs, {}

    def data_collator(self, batch: List[Dict[str, Any]], padding_to: Optional[int] = None) -> Dict[str, Any]:
        res = super().data_collator(batch, padding_to)
        assert all('pixel_values' in b for b in batch), 'Temporarily, Interval only supports data with images'
        pixel_values = [b['pixel_values'] for b in batch if 'pixel_values' in b]
        image_flags = [b['image_flags'] for b in batch if 'image_flags' in b]
        if pixel_values:
            res['pixel_values'] = torch.concat(pixel_values)
        if image_flags:
            res['image_flags'] = torch.concat(image_flags)
        return res

    @staticmethod
    def get_generate_ids(generate_ids: Tensor, input_token_len: int) -> List[int]:
        return generate_ids[0].tolist()


class InternvlPhi3Template(InternvlTemplate):
    system = 'You are an AI assistant whose name is Phi-3.'

    def __init__(self):
        Template.__init__(self, ['<s>'], ['<|user|>\n', [-100], '{{QUERY}}<|end|>\n<|assistant|>\n'], ['<|end|>\n'],
                          ['<|end|>'], self.system, ['<s><|system|>\n{{SYSTEM}}<|end|>\n'])


register_template(
    TemplateType.internvl,
    InternvlTemplate(),
    use_model=True,
    lazy_tokenize=True,
    infer_media_type='dialogue',
    dataloader_num_workers=0,
    dataloader_pin_memory=False)

register_template(
    TemplateType.internvl_phi3,
    InternvlPhi3Template(),
    use_model=True,
    lazy_tokenize=True,
    infer_media_type='dialogue',
    dataloader_num_workers=0,
    dataloader_pin_memory=False)

register_template(TemplateType.xverse,
                  Template(['{{SYSTEM}}'], ['Human: {{QUERY}}\n\nAssistant: '], [['eos_token_id']], [['eos_token_id']]))
register_template(TemplateType.yuan, Template([], ['{{QUERY}}<sep>'], None, [['eos_token_id']]))
register_template(TemplateType.ziya,
                  Template([['bos_token_id'], '{{SYSTEM}}'], ['<human>:{{QUERY}}\n<bot>:'], ['\n'], [['eos_token_id']]))

register_template(TemplateType.skywork,
                  Template(['<s>{{SYSTEM}}'], ['</s><s>[USER]{{QUERY}}[SEP][BOT]'], None, ['[SEP]</s>']))

register_template(TemplateType.bluelm,
                  Template([['bos_token_id'], '{{SYSTEM}}'], ['[|Human|]:{{QUERY}}[|AI|]:'], [], [['eos_token_id']]))

register_template(
    TemplateType.codefuse_codellama,
    Template(['{{SYSTEM}}'], ['<|role_start|>human<|role_end|>{{QUERY}}<|role_start|>bot<|role_end|>'], [],
             [['eos_token_id']]))

register_template(
    TemplateType.codefuse,
    Template([], ['<s>human\n{{QUERY}}\n<s>bot\n'], [['eos_token_id'], '\n'], [['eos_token_id']], None,
             ['<s>system\n{{SYSTEM}}\n']))

register_template(
    TemplateType.deepseek_coder,
    Template(['{{SYSTEM}}'], ['### Instruction:\n{{QUERY}}\n### Response:\n'], ['\n<|EOT|>\n'], ['\n<|EOT|>'],
             ('You are an AI programming assistant, utilizing the Deepseek Coder model, '
              'developed by Deepseek Company, and you only answer questions related to computer science. '
              'For politically sensitive questions, security and privacy issues, '
              'and other non-computer science questions, you will refuse to answer\n')))


class LLavaTemplate(Template):

    def __init__(self):
        # This template follows: https://github.com/haotian-liu/LLaVA/blob/main/llava/conversation.py#L350
        super().__init__(['[INST] '], ['{{QUERY}} [/INST]'], ['</s>'], ['</s>'],
                         system_prefix=['<<SYS>>\n{{system}}\n<</SYS>>\n\n'])

    def replace_tag(self, media_type: Literal['image', 'video', 'audio'], index, example):
        assert media_type == 'image'
        return [-200]

    def encode(self, example: Dict[str, Any]) -> Tuple[Dict[str, Any], Dict[str, Any]]:
        inputs, _ = super().encode(example)
        if len(inputs) == 0:
            return inputs, {}
        images_path = example.get('images', [])
        images = []
        for image_path in images_path:
            image = _read_from_path(image_path)
            images.append(image)
        image_sizes = [x.size for x in images]
        from llava.mm_utils import process_images
        model = self.model.model
        if not hasattr(model, 'vision_tower'):
            model = model.model
        image_processor = model.vision_tower.image_processor
        if images:
            images_tensor = process_images(images, image_processor, self.model.config)
            inputs['images'] = images_tensor.to(model.dtype).squeeze(0)
            if images_tensor.shape[1] == 4:
                print()
            inputs['image_sizes'] = image_sizes
        return inputs, {}

    def data_collator(self, batch: List[Dict[str, Any]], padding_to: Optional[int] = None) -> Dict[str, Any]:
        res = super().data_collator(batch, padding_to)
        images = [b['images'] for b in batch if 'images' in b]
        if images:
            res['images'] = images
            res['image_sizes'] = sum([b['image_sizes'] for b in batch if 'image_sizes' in b], start=[])
        has_images = [(b == -200).sum() for b in res['input_ids']]
        assert all([
            h > 0 for h in has_images
        ]) or not any([h > 0
                       for h in has_images]), 'Llava does not support mix-batch nlp dataset and multi-modal dataset'
        return res

    @staticmethod
    def get_generate_ids(generate_ids: Tensor, input_token_len: int) -> List[int]:
        return generate_ids[0].tolist()


register_template(
    TemplateType.llava_mistral_instruct, LLavaTemplate(), use_model=True, infer_media_type='round', lazy_tokenize=True)


class LLavaYiTemplate(LLavaTemplate):
    llavayi_query_template = '\n<|im_start|>user\n{{QUERY}}<|im_end|>\n<|im_start|>assistant\n'

    def __init__(self):
        Template.__init__(self, [], [[-200], self.llavayi_query_template], None, ['<|im_end|>'])


register_template(
    TemplateType.llava_yi_instruct, LLavaYiTemplate(), use_model=True, infer_media_type='round', lazy_tokenize=True)


class LLavaLlamaTemplate(Template):
    llavallama_query_template = '<|start_header_id|>user<|end_header_id|>\n\n' \
                                '{{QUERY}}<|eot_id|><|start_header_id|>assistant<|end_header_id|>\n\n'

    def replace_tag(self, media_type: Literal['image', 'video', 'audio'], index, example):
        return self.tokenizer.encode('<image>\n', add_special_tokens=False)

    def __init__(self):
        Template.__init__(self, [], [self.llavallama_query_template], ['<|eot_id|>'], ['<|eot_id|>'])

    def encode(self, example: Dict[str, Any]) -> Tuple[Dict[str, Any], Dict[str, Any]]:
        inputs, _ = super().encode(example)
        if len(inputs) == 0:
            return inputs, {}
        image_path = example.get('images', [])
        if image_path:
            raw_image = _read_from_path(image_path[0])
            pixel_values = self.tokenizer.processor.image_processor(raw_image, return_tensors='pt')['pixel_values']
            inputs['pixel_values'] = pixel_values.to(self.model.dtype)
        return inputs, {}

    def data_collator(self, batch: List[Dict[str, Any]], padding_to: Optional[int] = None) -> Dict[str, Any]:
        res = super().data_collator(batch, padding_to)
        pixel_values = [b['pixel_values'] for b in batch if 'pixel_values' in b]
        if pixel_values:
            res['pixel_values'] = torch.concat(pixel_values)
        return res


register_template(
    TemplateType.llava_llama_instruct,
    LLavaLlamaTemplate(),
    use_model=True,
    infer_media_type='round',
    lazy_tokenize=True)


class PaliGemmaTemplate(Template):

    def __init__(self):
        Template.__init__(self, ['<bos>'], ['{{QUERY}}\n'], None, ['<eos>'])

    def check_example(self, example):
        images = example.get('images')
        assert not isinstance(images, (list, tuple)) or len(images) <= 1

    def replace_tag(self, media_type, index, example):
        assert media_type == 'image'
        image_token = self.tokenizer.encode('<image>', add_special_tokens=False)
        assert len(image_token) == 1
        processor = self.tokenizer.processor
        return image_token * processor.image_seq_length

    def encode(self, example: Dict[str, Any]) -> Tuple[Dict[str, Any], Dict[str, Any]]:
        inputs, _ = super().encode(example)
        if len(inputs) == 0:
            return inputs, {}
        image_path = example.get('images', [])
        processor = self.tokenizer.processor
        if inputs['labels'] is not None:
            n = upper_bound(0, len(inputs['labels']), lambda idx: inputs['labels'][idx] == -100)
            n2 = len(inputs['labels']) - n
            inputs['token_type_ids'] = [0] * n + [1] * n2
        else:
            inputs['token_type_ids'] = [0] * len(inputs['input_ids'])
        if image_path:
            raw_image = _read_from_path(image_path[0])
            model_inputs = processor(text=example['query'], images=raw_image, return_tensors='pt')
            inputs['pixel_values'] = model_inputs['pixel_values']
        return inputs, {}

    def data_collator(self, batch: List[Dict[str, Any]], padding_to: Optional[int] = None) -> Dict[str, Any]:
        res = super().data_collator(batch, padding_to)
        pixel_values = [b['pixel_values'] for b in batch if 'pixel_values' in b]
        if pixel_values:
            res['pixel_values'] = torch.concat(pixel_values)
        token_type_ids = [torch.tensor(b['token_type_ids']) for b in batch]
        token_type_ids = pad_sequence(token_type_ids, batch_first=True, padding_value=0)
        res['token_type_ids'] = token_type_ids
        return res


register_template(
    TemplateType.paligemma, PaliGemmaTemplate(), infer_media_type='dialogue', lazy_tokenize=True, is_generation=True)


class Phi3VisionTemplate(Template):

    def __init__(self):
        Template.__init__(self, ['<s>'], ['<|user|>\n{{QUERY}}<|end|>\n<|assistant|>\n'], ['<|end|>\n'], ['<|end|>'],
                          None, ['<s><|system|>\n{{SYSTEM}}<|end|>\n'])

    def replace_tag(self, media_type: Literal['image', 'video', 'audio'], index, example):
        assert media_type == 'image'
        image = example['image_info'][index]
        if 'num_img_tokens' in image:
            num_img_tokens = image['num_img_tokens']
        else:
            assert 'num_crops' in image, 'num_crops must be provided in images if num_img_tokens is not provided'
            num_crops = image['num_crops']
            num_img_tokens = [_num_crops * example['num_img_tokens'] for _num_crops in num_crops]
        return [-index - 1] * num_img_tokens[0] + [1]

    def encode(self, example: Dict[str, Any]) -> Tuple[Dict[str, Any], Dict[str, Any]]:
        image_path = example.get('images')
        if image_path:
            if not isinstance(image_path, (list, tuple)):
                image_path = [image_path]
            raw_images = [_read_from_path(path) for path in image_path]
            image_infos = [
                self.tokenizer.processor.image_processor(raw_image, return_tensors='pt') for raw_image in raw_images
            ]
            pixel_values = torch.concat([image_info['pixel_values'] for image_info in image_infos], dim=0)
            image_sizes = torch.concat([image_info['image_sizes'] for image_info in image_infos], dim=0)
            example['image_info'] = image_infos
            example['num_img_tokens'] = self.tokenizer.processor.image_processor.num_img_tokens
        inputs, _ = super().encode(example)
        if image_path:
            inputs['pixel_values'] = pixel_values
            inputs['image_sizes'] = image_sizes
        return inputs, {}

    def data_collator(self, batch: List[Dict[str, Any]], padding_to: Optional[int] = None) -> Dict[str, Any]:
        res = super().data_collator(batch, padding_to)
        pixel_values = [b['pixel_values'] for b in batch if 'pixel_values' in b]
        if pixel_values:
            res['pixel_values'] = torch.concat(pixel_values)
            res['image_sizes'] = torch.concat([b['image_sizes'] for b in batch if 'image_sizes' in b])
        return res


register_template(TemplateType.phi3_vl, Phi3VisionTemplate(), lazy_tokenize=True, infer_media_type='round')


class LlamaLlavaNextTemplate(LLavaTemplate):
    default_system = 'You are a helpful language and vision assistant. ' \
                     'You are able to understand the visual content that the user provides, ' \
                     'and assist the user with a variety of tasks using natural language.'

    def __init__(self):
        Template.__init__(self, [], [
            '<|start_header_id|>user<|end_header_id|>\n\n',
            '\n{{QUERY}}<|eot_id|><|start_header_id|>assistant<|end_header_id|>\n\n'
        ], ['<|eot_id|>'], ['<|eot_id|>'], self.default_system,
                          ['<|begin_of_text|><|start_header_id|>system<|end_header_id|>\n\n{{SYSTEM}}'])


register_template(
    TemplateType.llama_llava_next,
    LlamaLlavaNextTemplate(),
    use_model=True,
    infer_media_type='round',
    lazy_tokenize=True)


class LLavaQwenTemplate(LLavaTemplate):
    llavayi_query_template = 'You are a helpful assistant'

    def __init__(self):
        Template.__init__(self, [], ['<|im_start|>user\n', '{{QUERY}}<|im_end|>\n<|im_start|>assistant\n'],
                          ['<|im_end|>\n'], ['<|im_end|>'], self.llavayi_query_template,
                          ['<|im_start|>system\n{{SYSTEM}}<|im_end|>\n'])


register_template(
    TemplateType.llava_qwen_instruct, LLavaQwenTemplate(), use_model=True, infer_media_type='round', lazy_tokenize=True)


def _findall(token_list: List[int], token: int) -> List[int]:
    """Find the index of a token in the token_list."""
    res = []
    idx = -1
    try:
        while True:
            idx = token_list.index(token, idx + 1)
            res.append(idx)
    except ValueError:
        pass
    return res


class DeepseekVLTemplate(Template):
    DEEPSEEK_VL_SYSTEM = ('You are a helpful language and vision assistant. '
                          'You are able to understand the visual content that the user provides, '
                          'and assist the user with a variety of tasks using natural language.')

    def __init__(self):
        return super().__init__(['<｜begin▁of▁sentence｜>{{SYSTEM}}\n\n'], ['User: {{QUERY}}\n\nAssistant:'],
                                ['<｜end▁of▁sentence｜>'], ['<｜end▁of▁sentence｜>'], self.DEEPSEEK_VL_SYSTEM)

    def replace_tag(self, media_type: Literal['image', 'video', 'audio'], index, example):
        assert media_type == 'image'
        return '<image_placeholder>'

    def encode(self, example: Dict[str, Any]) -> Tuple[Dict[str, Any], Dict[str, Any]]:
        example = example.copy()
        history = example.pop('history', None)
        if history is None:
            history = []

        example['query'], example['history'], images_path = replace_img_tag(example['query'], history,
                                                                            '<image_placeholder>')
        inputs, _ = super().encode(example)
        images_path.extend(example.get('images', []))
        if len(inputs) == 0:
            return inputs, {}
        images = []
        for image_path in images_path:
            image = _read_from_path(image_path)
            images.append(image)

        processor = self.tokenizer.processor
        input_ids, labels = inputs['input_ids'], inputs['labels']
        idx_list = _findall(input_ids, processor.image_id)
        new_input_ids, new_labels = [], []
        lo = 0
        for hi in idx_list:
            new_input_ids += input_ids[lo:hi]
            if labels is not None:
                new_labels += labels[lo:hi]
            new_input_ids += [processor.image_id] * processor.num_image_tokens
            new_labels += [-100] * processor.num_image_tokens
            lo = hi + 1
        new_input_ids += input_ids[lo:]
        if labels is not None:
            new_labels += labels[lo:]
        else:
            new_labels = None
        new_input_ids = torch.tensor(new_input_ids)
        num_image_tokens = torch.tensor([processor.num_image_tokens] * len(idx_list))
        images_outputs = processor.image_processor(images, return_tensors='pt')
        from deepseek_vl.models.processing_vlm import VLChatProcessorOutput
        output = VLChatProcessorOutput(
            sft_format=None,
            input_ids=new_input_ids,
            pixel_values=images_outputs.pixel_values,
            num_image_tokens=num_image_tokens)
        batched_output = processor.batchify([output])
        model = self.model
        batched_output = batched_output.to(device=model.device, dtype=model.dtype)
        inputs_embeds = model.prepare_inputs_embeds(**batched_output)[0]
        inputs['inputs_embeds'] = inputs_embeds
        inputs['labels'] = new_labels
        return inputs, {}

    def data_collator(self, batch: List[Dict[str, Any]], padding_to: Optional[int] = None) -> Dict[str, Any]:
        inputs_embeds = [b['inputs_embeds'] for b in batch]
        labels = [torch.tensor(b['labels']) for b in batch]
        attention_mask = [torch.ones(inputs_embeds[i].shape[0], dtype=torch.int64) for i in range(len(inputs_embeds))]

        inputs_embeds = pad_sequence(inputs_embeds, batch_first=True, padding_value=0)
        attention_mask = pad_sequence(attention_mask, batch_first=True, padding_value=0)
        labels = pad_sequence(labels, batch_first=True, padding_value=-100)

        return {
            'inputs_embeds': inputs_embeds,
            'attention_mask': attention_mask,
            'labels': labels,
        }

    @staticmethod
    def get_generate_ids(generate_ids: Tensor, input_token_len: int) -> List[int]:
        return generate_ids[0].tolist()


register_template(
    TemplateType.deepseek_vl,
    DeepseekVLTemplate(),
    use_model=True,
    lazy_tokenize=True,
    dataloader_num_workers=0,
    infer_media_type='round',
    dataloader_pin_memory=False)  # only 'cpu' can pin_memory

register_template(
    TemplateType.zephyr,
    Template([], ['<|user|>\n{{QUERY}}</s>\n<|assistant|>\n'], ['</s>\n'], ['</s>'], None,
             ['<|system|>\n{{SYSTEM}}</s>\n']))

register_template(
    TemplateType.sus,
    Template(['{{SYSTEM}}'], ['### Human: {{QUERY}}\n\n### Assistant: '], ['<|endoftext|>'], ['<|endoftext|>']))

register_template(TemplateType.orion,
                  Template(['<s>{{SYSTEM}}'], ['Human: {{QUERY}}\n\nAssistant: </s>'], ['</s>'], ['</s>']))


class CogTemplate(Template):

    def check_example(self, example):
        images = example.get('images')
        assert not isinstance(images, (list, tuple)) or len(images) <= 1

    def replace_tag(self, media_type: Literal['image', 'video', 'audio'], index, example):
        return ''

    def encode(self, example: Dict[str, Any]) -> Tuple[Dict[str, Any], Dict[str, Any]]:
        inputs, _ = super().encode(example)
        images_path = example['images']
        image = _read_from_path(images_path[0])
        if len(inputs) == 0:
            return inputs, {}
        inputs.pop('loss_scale', None)
        model = self.model
        inputs2 = model.build_conversation_input_ids(
            self.tokenizer, query=example['query'], history=example.get('history'), images=[image] if image else [])
        image_token_len = inputs2['token_type_ids'].sum()
        input_ids = inputs['input_ids']
        labels = inputs['labels']
        inputs['token_type_ids'] = [0] + [1] * image_token_len + [0] * len(input_ids[1:])
        inputs['input_ids'] = input_ids[:1] + [self.tokenizer.pad_token_id] * image_token_len + input_ids[1:]
        if labels is not None:
            inputs['labels'] = labels[:1] + [-100] * image_token_len + labels[1:]
        dtype = model.dtype
        inputs['images'] = [[img.to(dtype=dtype)] for img in inputs2['images']]
        if 'cross_images' in inputs2:
            # is cogagent
            inputs['cross_images'] = [[cross_img.to(dtype=dtype)] for cross_img in inputs2['cross_images']]
        return inputs, {}

    def data_collator(self, batch: List[Dict[str, Any]], padding_to: Optional[int] = None) -> Dict[str, Any]:
        res = super().data_collator(batch, padding_to)
        is_cogagent = 'cross_images' in batch[0]
        keys = ['images', 'cross_images'] if is_cogagent else ['images']
        for key in keys:
            res[key] = [b[key][0] for b in batch]
        token_type_ids = [torch.tensor(b['token_type_ids']) for b in batch]
        token_type_ids = pad_sequence(token_type_ids, batch_first=True, padding_value=0)
        res['token_type_ids'] = token_type_ids
        return res


register_template(
    TemplateType.cogagent_chat,
    CogTemplate(['<s>'], [' [INST] {{QUERY}} [/INST] '], [], ['</s>']),
    use_model=True,
    infer_media_type='dialogue',
    lazy_tokenize=True)

register_template(
    TemplateType.cogagent_instruct,
    CogTemplate(['<s>'], ['<EOI>Question: {{QUERY}} Answer:'], None, ['</s>']),
    use_model=True,
    infer_media_type='dialogue',
    lazy_tokenize=True)

register_template(
    TemplateType.cogvlm,
    CogTemplate([['bos_token_id']], ['Question: {{QUERY}} Answer:'], ['\n'], [['eos_token_id']]),
    use_model=True,
    infer_media_type='dialogue',
    lazy_tokenize=True)

register_template(TemplateType.minicpm, Template(['<s>{{SYSTEM}}'], ['<用户>{{QUERY}}<AI>'], [], ['</s>']))


def _remove_idx(arr: List[int], idx_list: List[int]) -> List[int]:
    res = []
    idx_set = set(idx_list)
    for i, x in enumerate(arr):
        if i not in idx_set:
            res.append(x)
    return res


class MiniCPMVTemplate(Template):

    def __init__(self, *args, **kwargs):
        self.is_v2_5 = kwargs.pop('is_v2_5', False)
        return super().__init__(*args, **kwargs)

    def replace_tag(self, media_type: Literal['image', 'video', 'audio'], index, example):
        assert media_type == 'image'
        return [-1]

    def check_example(self, example):
        images = example.get('images')
        if isinstance(images, (list, tuple)):
            assert len(images) == 1
        else:
            assert images

    def encode(self, example: Dict[str, Any]) -> Tuple[Dict[str, Any], Dict[str, Any]]:
        inputs, _ = super().encode(example)
        images_path = example['images']
        image = _read_from_path(images_path[0])
        if len(inputs) == 0:
            return inputs, {}
        input_ids = inputs['input_ids']
        labels = inputs['labels']
        idx_list = _findall(input_ids, -1)
        if len(idx_list) >= 2:
            input_ids = _remove_idx(input_ids, idx_list[1:])
            if labels is not None:
                labels = _remove_idx(labels, idx_list[1:])
        idx = idx_list[0]
        config = self.model.config
        tgt_sizes = None
        slice_mode = getattr(config, 'slice_mode', False)
        if slice_mode:
            images, placeholder = self.model.get_slice_image_placeholder(image, self.tokenizer)
            placeholder += '\n'
            placeholder_id = self.tokenizer.encode(placeholder, add_special_tokens=False)
            input_ids = (input_ids[:idx] + placeholder_id + input_ids[idx + 1:])
            if labels is not None:
                labels = (labels[:idx] + [-100] * len(placeholder_id) + labels[idx + 1:])
            input_tensor_ids = torch.tensor(input_ids)
            image_start_idx = torch.where(input_tensor_ids == self.tokenizer.im_start_id)[0]
            image_start_idx += 1
            image_end_idx = torch.where(input_tensor_ids == self.tokenizer.im_end_id)[0]
            valid_image_nums = max(len(image_start_idx), len(image_end_idx))
            image_bound = [
                torch.hstack(
                    [image_start_idx[:valid_image_nums].unsqueeze(-1), image_end_idx[:valid_image_nums].unsqueeze(-1)])
            ]
            if self.is_v2_5:
                pixel_values = []
                tgt_sizes = []
                config = self.model.config
                for image in images:
                    image = self.model.transform(image).to(device=self.model.device)
                    H, W = image.shape[1:]
                    pixel_values.append(self.model.reshape_by_patch(image))
                    tgt_sizes.append(torch.Tensor([H // config.patch_size, W // config.patch_size]).type(torch.int32))
                tgt_sizes = torch.vstack(tgt_sizes)
            else:
                pixel_values = [self.model.transform(img).to(device=self.model.device) for img in images]
        else:
            placeholder = '<image>' + '<unk>' * config.query_num + '</image>\n'
            placeholder_id = self.tokenizer.encode(placeholder, add_special_tokens=False)
            input_ids = (input_ids[:idx] + placeholder_id + input_ids[idx + 1:])
            if labels is not None:
                labels = (labels[:idx] + [-100] * len(placeholder_id) + labels[idx + 1:])
            image_bound = [torch.tensor([[idx, idx + config.query_num]])]
            pixel_values = [self.model.transform(image).to(device=self.model.device)]
        data = {
            'input_ids': torch.tensor(input_ids)[None].to(device=self.model.device),
            'image_bound': image_bound,
            'pixel_values': [pixel_values]
        }
        if tgt_sizes is not None:
            data['tgt_sizes'] = [tgt_sizes]
        inputs_embeds, _ = self.model.get_vllm_embedding(data)
        inputs['input_ids'] = input_ids
        inputs['labels'] = labels
        inputs['inputs_embeds'] = inputs_embeds[0]
        return inputs, {}

    @staticmethod
    def get_generate_ids(generate_ids: Tensor, input_token_len: int) -> List[int]:
        return generate_ids[0].tolist()


register_template(
    TemplateType.minicpm_v,
    MiniCPMVTemplate(['<s>{{SYSTEM}}'], ['<用户>', '{{QUERY}}<AI>'], [], ['</s>']),
    use_model=True,
    lazy_tokenize=True,
    infer_media_type='dialogue',
    dataloader_num_workers=0,
    dataloader_pin_memory=False)

register_template(
    TemplateType.minicpm_v_v2_5,
    MiniCPMVTemplate(['<|begin_of_text|>{{SYSTEM}}'], [
        '<|start_header_id|>user<|end_header_id|>\n\n', '{{QUERY}}<|eot_id|>'
        '<|start_header_id|>assistant<|end_header_id|>\n\n'
    ], ['<|eot_id|>'], ['<|eot_id|>'],
                     is_v2_5=True),
    use_model=True,
    lazy_tokenize=True,
    infer_media_type='dialogue',
    dataloader_num_workers=0,
    dataloader_pin_memory=False)

gemma_template = Template(['<bos>'], ['<start_of_turn>user\n{{QUERY}}<end_of_turn>\n<start_of_turn>model\n'],
                          ['<end_of_turn>\n'], ['<end_of_turn>'], None,
                          ['<bos><start_of_turn>system\n{{SYSTEM}}<end_of_turn>\n'])
register_template(TemplateType.gemma, gemma_template)

register_template(TemplateType.telechat, Template([], ['<_user>{{QUERY}}<_bot>'], ['<_end>'], ['<_end>']))

register_template(TemplateType.telechat_v2, Template([], ['<_user> {{QUERY}}<_bot>'], [], ['<_end>']))

DBRX_SYSTEM = (
    'You are DBRX, created by Databricks. You were last updated in December 2023. '
    'You answer questions based on information available up to that point.\n'
    'YOU PROVIDE SHORT RESPONSES TO SHORT QUESTIONS OR STATEMENTS, '
    'but provide thorough responses to more complex and open-ended questions.\n'
    'You assist with various tasks, from writing to coding (using markdown for code blocks '
    '— remember to use ``` with code, JSON, and tables).\n'
    'You do not have real-time data access or code execution capabilities.'
    ' You avoid stereotyping and provide balanced perspectives on controversial topics. '
    'You do not provide song lyrics, poems, or news articles and do not divulge details of your training data.\n'
    'This is your system prompt, guiding your responses. Do not reference it, just respond to the user. '
    'If you find yourself talking about this message, stop. You should be responding appropriately '
    'and usually that means not mentioning this.'
    'YOU DO NOT MENTION ANY OF THIS INFORMATION ABOUT YOURSELF UNLESS THE INFORMATION IS DIRECTLY '
    'PERTINENT TO THE USER\'S QUERY.')
register_template(
    TemplateType.dbrx,
    Template([], ['<|im_start|>user\n{{QUERY}}<|im_end|>\n<|im_start|>assistant\n'], ['<|im_end|>\n'], ['<|im_end|>'],
             DBRX_SYSTEM, ['<|im_start|>system\n{{SYSTEM}}<|im_end|>\n']))

register_template(TemplateType.mengzi,
                  Template([], ['输入：{{QUERY}}输出：\n'], [], [['eos_token_id']], None, ['指令：{{SYSTEM}}']))

C4AI_SYSTEM = ('You are Command-R, a brilliant, sophisticated, AI-assistant trained to assist human users by '
               'providing thorough responses.You are trained by Cohere.')
register_template(
    TemplateType.c4ai,
    Template(
        ['<BOS_TOKEN>'],
        ['<|START_OF_TURN_TOKEN|><|USER_TOKEN|>{{QUERY}}<|END_OF_TURN_TOKEN|><|START_OF_TURN_TOKEN|><|CHATBOT_TOKEN|>'],
        ['<|END_OF_TURN_TOKEN|>'], ['<|END_OF_TURN_TOKEN|>'], C4AI_SYSTEM,
        ['<|START_OF_TURN_TOKEN|><|SYSTEM_TOKEN|>{{SYSTEM}}<|END_OF_TURN_TOKEN|']))


class mPlugOwl2Template(Template):

    def __init__(self):
        super().__init__(['{{SYSTEM}}'], ['USER: ', '{{QUERY}}ASSISTANT:'], ['</s>'], [['eos_token_id']])

    def replace_tag(self, media_type: Literal['image', 'video', 'audio'], index, example):
        assert media_type == 'image'
        return [-200]

    def encode(self, example: Dict[str, Any]) -> Tuple[Dict[str, Any], Dict[str, Any]]:
        from mplug_owl2.mm_utils import process_images
        processor = self.tokenizer.processor
        images_path = example.get('images', [])
        images = []
        for image_path in images_path:
            image = _read_from_path(image_path)
            # ref: https://modelscope.cn/models/iic/mPLUG-Owl2.1/summary
            max_edge = max(image.size)
            image = image.resize((max_edge, max_edge))
            images.append(image)
        inputs, _ = super().encode(example)
        if len(inputs) == 0:
            return inputs, {}
        input_ids = inputs['input_ids']
        labels = inputs['labels']
        if images:
            images = process_images(images, processor)
            images = images.to(self.model.dtype)
            return {'input_ids': input_ids, 'labels': labels, 'images': images}, {}
        else:
            return {'input_ids': input_ids, 'labels': labels}, {}

    def data_collator(self, batch: List[Dict[str, Any]], padding_to: Optional[int] = None) -> Dict[str, Any]:
        res = super().data_collator(batch, padding_to)
        images = [b['images'] for b in batch if 'images' in b]
        if images:
            res['images'] = torch.concat(images)
        return res


register_template(
    TemplateType.mplug_owl2, mPlugOwl2Template(), infer_media_type='round', use_model=True, lazy_tokenize=True)

register_template(TemplateType.wizardlm2_awq,
                  Template(['{{SYSTEM}}'], ['User:\n{{QUERY}}\n\nAssistant:\n'], ['\n\n'], ['</s>']))

_wizardlm2_system = ('A chat between a curious user and an artificial intelligence assistant. '
                     'The assistant gives helpful, detailed, and polite answers to the user\'s questions. ')
register_template(TemplateType.wizardlm2,
                  Template(['{{SYSTEM}}'], ['USER: {{QUERY}} ASSISTANT:'], ['</s>'], ['</s>'], _wizardlm2_system))

_default_phi3_system = ('You are a helpful digital assistant. '
                        'Please provide safe, ethical and accurate information to the user.')

register_template(
    TemplateType.phi3,
    Template(['<s>'], ['<|user|>\n{{QUERY}}<|end|>\n<|assistant|>\n'], ['<|end|>\n'], ['<|end|>'], _default_phi3_system,
             ['<s><|system|>\n{{SYSTEM}}<|end|>\n']))

register_template(TemplateType.atom,
                  Template(['{{SYSTEM}}'], ['<s>Human: {{QUERY}}\n</s><s>Assistant: '], ['</s>'], ['</s>']))


def get_template(
    template_type: str,
    tokenizer: PreTrainedTokenizerBase,
    default_system: Optional[str] = None,
    max_length: Optional[int] = None,
    truncation_strategy: Literal['delete', 'truncation_left'] = 'delete',
    **kwargs,
) -> Template:
    template_info = TEMPLATE_MAPPING[template_type]
    template = deepcopy(template_info['template'])
    template._init_template(tokenizer, default_system, max_length, truncation_strategy, **kwargs)
    return template<|MERGE_RESOLUTION|>--- conflicted
+++ resolved
@@ -127,12 +127,6 @@
         if self.start_idx == -1:
             self.start_idx = len(input_ids[0]) - 1
         stop_words = self.stop_words
-<<<<<<< HEAD
-=======
-        # [-20:]: Assuming the end tokens do not exceed 20 tokens,
-        #   to avoid input_ids being too long and affecting efficiency.
-        text = tokenizer.decode(input_ids[0, self.start_idx:][-20:], **self.tokenizer_kwargs)
->>>>>>> e1fd130e
         for stop_word in stop_words:
             if len(stop_word) > 0 and input_ids[0].tolist()[-len(stop_word):] == stop_word:
                 return True
@@ -166,23 +160,14 @@
                  chat_sep: Optional[Prompt],
                  suffix: Prompt,
                  default_system: Optional[str] = None,
-<<<<<<< HEAD
                  system_prefix: Optional[Prompt] = None,
-                 auto_add_bos: bool = False) -> None:
-=======
-                 prefix_has_system: Optional[Prompt] = None,
                  auto_add_bos: bool = False,
                  tools_prompt: str = 'react_en',
                  tool_prompt: Optional[Prompt] = None) -> None:
-        """
-        auto_add_bos: By default, the bos_token is not added. The auto_add_bos option will determine
-            whether to add it based on `tokenizer.encode('')`.
-        """
         # check
         for x in [prefix, prompt, chat_sep, suffix, prefix_has_system]:
             assert x is None or isinstance(x, list)
 
->>>>>>> e1fd130e
         if default_system == '':
             default_system = None
         if self._has_system(prefix):
@@ -291,7 +276,7 @@
             # reload grounding from str
             example['objects'] = json.loads(example['objects'])
         query: Optional[str] = example.get('query', None)
-        query_role: Optional[str] = example.get('query_role', None)
+		query_role: Optional[str] = example.get('query_role', None)
         response: Optional[str] = example.get('response', None)
         history: Optional[History] = example.get('history', None)
         history_roles: Optional[History] = example.get('history_roles', None)
@@ -318,9 +303,6 @@
         if query is None:
             query = ''
         inputs, tokenizer_kwargs = self._encode(
-<<<<<<< HEAD
-            query, response, history, system, self.truncation_strategy, auto_add_bos=self.auto_add_bos, example=example)
-=======
             query,
             query_role,
             response,
@@ -328,8 +310,8 @@
             history_roles,
             system,
             self.truncation_strategy,
-            auto_add_bos=self.auto_add_bos)
->>>>>>> e1fd130e
+            auto_add_bos=self.auto_add_bos,
+			example=example)
         if inputs.get('labels') is None:
             inputs.pop('loss_scale', None)
         return inputs, tokenizer_kwargs
@@ -892,9 +874,8 @@
 class GLM4VTemplate(GLMTemplate):
 
     def __init__(self):
-<<<<<<< HEAD
-        super().__init__('[gMASK]<sop>', ['<|user|>\n', '{{QUERY}}<|assistant|>'], [], ['<|endoftext|>'], None,
-                         ['[gMASK]<sop><|system|>\n{{SYSTEM}}'])
+        return super().__init__([], ['<|user|>\n', [-100], '{{QUERY}}<|assistant|>'], [], ['<|endoftext|>'], None,
+                                ['<|system|>\n{{SYSTEM}}'])
 
     def check_example(self, example):
         images = example.get('images')
@@ -903,11 +884,6 @@
     def replace_tag(self, media_type: Literal['image', 'video', 'audio'], index, example):
         assert media_type == 'image'
         return [-100]
-=======
-        return super().__init__([], ['<|user|>\n', [-100], '{{QUERY}}<|assistant|>'], [], ['<|endoftext|>'], None,
-                                ['<|system|>\n{{SYSTEM}}'])
->>>>>>> e1fd130e
-
     def encode(self, example: Dict[str, Any]) -> Tuple[Dict[str, Any], Dict[str, Any]]:
         from .utils import history_to_messages
 
@@ -1220,12 +1196,7 @@
             inputs['pixel_values'] = pixel_values.to(self.model.dtype)
             inputs['image_flags'] = torch.ones(image_bs)
         else:
-<<<<<<< HEAD
             inputs['input_ids'] = _remove_idx(input_ids, idx_list)
-=======
-            input_ids = _remove_idx(input_ids, idx_list)
-            labels = inputs['labels']
->>>>>>> e1fd130e
             if labels is not None:
                 inputs['labels'] = _remove_idx(labels, idx_list)
 
