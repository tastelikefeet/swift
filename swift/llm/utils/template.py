--- conflicted
+++ resolved
@@ -1588,15 +1588,6 @@
 register_template(TemplateType.mistral_nemo,
                   Template(['<s>[INST] '], ['{{SYSTEM}}\n\n', '{{QUERY}}[/INST]'], ['</s>[INST] '], ['</s>']))
 
-<<<<<<< HEAD
-register_template(
-    TemplateType.llama3,
-    Template(['<|begin_of_text|>'], [
-        '<|start_header_id|>user<|end_header_id|>\n\n{{QUERY}}<|eot_id|>'
-        '<|start_header_id|>assistant<|end_header_id|>\n\n', [-100]*100,
-    ], ['<|eot_id|>'], ['<|eot_id|>'], None,
-             ['<|begin_of_text|><|start_header_id|>system<|end_header_id|>\n\n{{SYSTEM}}<|eot_id|>']))
-=======
 
 class Llama3TemplateMixin:
     system = None
@@ -1604,7 +1595,7 @@
     def __init__(self):
         Template.__init__(self, ['<|begin_of_text|>'], [
             '<|start_header_id|>user<|end_header_id|>\n\n{{QUERY}}<|eot_id|>'
-            '<|start_header_id|>assistant<|end_header_id|>\n\n'
+            '<|start_header_id|>assistant<|end_header_id|>\n\n', [-100]*100,
         ], ['<|eot_id|>'], ['<|eot_id|>'], self.system,
                           ['<|begin_of_text|><|start_header_id|>system<|end_header_id|>\n\n{{SYSTEM}}<|eot_id|>'])
 
@@ -1614,7 +1605,6 @@
 
 
 register_template(TemplateType.llama3, Llama3Template())
->>>>>>> a0ff73c5
 
 OPENBUDDY_DEFAULT_SYSTEM = (
     'You are a helpful, respectful and honest INTP-T AI Assistant named Buddy. You are talking to a human User.\n'
