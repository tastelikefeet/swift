# Copyright (c) Alibaba, Inc. and its affiliates.
import inspect
import os
from functools import partial, update_wrapper
from types import MethodType
from typing import Any, Callable, Dict, List, NamedTuple, Optional, Tuple, Type

import torch
import torch.distributed as dist
import torch.nn.functional as F
import torch.utils.checkpoint
import transformers
from modelscope import (AutoConfig, AutoModelForCausalLM, AutoTokenizer,
                        BitsAndBytesConfig, GenerationConfig, GPTQConfig,
                        snapshot_download)
from packaging import version
from torch import Tensor
from torch import dtype as Dtype
from transformers import PreTrainedModel, PreTrainedTokenizerBase
from transformers.dynamic_module_utils import get_class_from_dynamic_module
from transformers.models.auto.auto_factory import _BaseAutoModelClass
from transformers.models.auto.tokenization_auto import get_tokenizer_config
from transformers.utils.versions import require_version

from swift import get_logger
from swift.utils import is_dist, is_local_master
from .template import TemplateType

logger = get_logger()

# Model Home: 'https://modelscope.cn/models/{model_id_or_path}/summary'
MODEL_MAPPING: Dict[str, Dict[str, Any]] = {}


class ModelType:
    # qwen
    qwen_1_8b = 'qwen-1_8b'
    qwen_1_8b_chat = 'qwen-1_8b-chat'
    qwen_1_8b_chat_int4 = 'qwen-1_8b-chat-int4'
    qwen_1_8b_chat_int8 = 'qwen-1_8b-chat-int8'
    qwen_7b = 'qwen-7b'
    qwen_7b_chat = 'qwen-7b-chat'
    qwen_7b_chat_int4 = 'qwen-7b-chat-int4'
    qwen_7b_chat_int8 = 'qwen-7b-chat-int8'
    qwen_14b = 'qwen-14b'
    qwen_14b_chat = 'qwen-14b-chat'
    qwen_14b_chat_int4 = 'qwen-14b-chat-int4'
    qwen_14b_chat_int8 = 'qwen-14b-chat-int8'
    qwen_72b = 'qwen-72b'
    qwen_72b_chat = 'qwen-72b-chat'
    qwen_72b_chat_int4 = 'qwen-72b-chat-int4'
    qwen_72b_chat_int8 = 'qwen-72b-chat-int8'
    # qwen-vl
    qwen_vl = 'qwen-vl'
    qwen_vl_chat = 'qwen-vl-chat'
    qwen_vl_chat_int4 = 'qwen-vl-chat-int4'
    # qwen-audio
    qwen_audio = 'qwen-audio'
    qwen_audio_chat = 'qwen-audio-chat'
    # chatglm
    chatglm2_6b = 'chatglm2-6b'
    chatglm2_6b_32k = 'chatglm2-6b-32k'
    chatglm3_6b_base = 'chatglm3-6b-base'
    chatglm3_6b = 'chatglm3-6b'
    chatglm3_6b_32k = 'chatglm3-6b-32k'
    # llama2
    llama2_7b = 'llama2-7b'
    llama2_7b_chat = 'llama2-7b-chat'
    llama2_13b = 'llama2-13b'
    llama2_13b_chat = 'llama2-13b-chat'
    llama2_70b = 'llama2-70b'
    llama2_70b_chat = 'llama2-70b-chat'
    # yi
    yi_6b = 'yi-6b'
    yi_6b_200k = 'yi-6b-200k'
    yi_6b_chat = 'yi-6b-chat'
    yi_34b = 'yi-34b'
    yi_34b_200k = 'yi-34b-200k'
    yi_34b_chat = 'yi-34b-chat'
    # deepseek
    deepseek_7b = 'deepseek-7b'
    deepseek_7b_chat = 'deepseek-7b-chat'
    deepseek_67b = 'deepseek-67b'
    deepseek_67b_chat = 'deepseek-67b-chat'
    # openbuddy
    openbuddy_llama2_13b_chat = 'openbuddy-llama2-13b-chat'
    openbuddy_llama2_65b_chat = 'openbuddy-llama-65b-chat'
    openbuddy_llama2_70b_chat = 'openbuddy-llama2-70b-chat'
    openbuddy_mistral_7b_chat = 'openbuddy-mistral-7b-chat'
    openbuddy_zephyr_7b_chat = 'openbuddy-zephyr-7b-chat'
    openbuddy_deepseek_67b_chat = 'openbuddy-deepseek-67b-chat'
    # mistral
    mistral_7b = 'mistral-7b'
    mistral_7b_chat = 'mistral-7b-chat'
    mistral_7b_chat_v2 = 'mistral-7b-chat-v2'
    mixtral_7b_moe = 'mixtral-7b-moe'
    mixtral_7b_moe_chat = 'mixtral-7b-moe-chat'
    # baichuan
    baichuan_7b = 'baichuan-7b'
    baichuan_13b = 'baichuan-13b'
    baichuan_13b_chat = 'baichuan-13b-chat'
    baichuan2_7b = 'baichuan2-7b'
    baichuan2_7b_chat = 'baichuan2-7b-chat'
    baichuan2_7b_chat_int4 = 'baichuan2-7b-chat-int4'
    baichuan2_13b = 'baichuan2-13b'
    baichuan2_13b_chat = 'baichuan2-13b-chat'
    baichuan2_13b_chat_int4 = 'baichuan2-13b-chat-int4'
    # internlm
    internlm_7b = 'internlm-7b'
    internlm_7b_chat = 'internlm-7b-chat'
    internlm_7b_chat_8k = 'internlm-7b-chat-8k'
    internlm_20b = 'internlm-20b'
    internlm_20b_chat = 'internlm-20b-chat'
    # xverse
    xverse_7b = 'xverse-7b'
    xverse_7b_chat = 'xverse-7b-chat'
    xverse_13b = 'xverse-13b'
    xverse_13b_chat = 'xverse-13b-chat'
    xverse_65b = 'xverse-65b'
    # vivo
    bluelm_7b = 'bluelm-7b'
    bluelm_7b_32k = 'bluelm-7b-32k'
    bluelm_7b_chat = 'bluelm-7b-chat'
    bluelm_7b_chat_32k = 'bluelm-7b-chat-32k'
    # ziya
    ziya2_13b = 'ziya2-13b'
    ziya2_13b_chat = 'ziya2-13b-chat'
    # skywork
    skywork_13b = 'skywork-13b'
    skywork_13b_chat = 'skywork-13b-chat'
    # zephyr
    zephyr_7b_beta_chat = 'zephyr-7b-beta-chat'
    # sus
    sus_34b_chat = 'sus-34b-chat'
    # other
    polylm_13b = 'polylm-13b'
    seqgpt_560m = 'seqgpt-560m'

    # domain-specific
    # financial
    tongyi_finance_14b = 'tongyi-finance-14b'
    tongyi_finance_14b_chat = 'tongyi-finance-14b-chat'
    tongyi_finance_14b_chat_int4 = 'tongyi-finance-14b-chat-int4'
    # coding
    # codefuse
    codefuse_codellama_34b_chat = 'codefuse-codellama-34b-chat'
    # deepseek-coder
    deepseek_coder_1_3b = 'deepseek-coder-1_3b'
    deepseek_coder_1_3b_chat = 'deepseek-coder-1_3b-chat'
    deepseek_coder_6_7b = 'deepseek-coder-6_7b'
    deepseek_coder_6_7b_chat = 'deepseek-coder-6_7b-chat'
    deepseek_coder_33b = 'deepseek-coder-33b'
    deepseek_coder_33b_chat = 'deepseek-coder-33b-chat'
    # phi
    phi2_3b = 'phi2-3b'

    cogagent_chat = 'cogagent-chat'
    cogagent_vqa = 'cogagent-vqa'

    @classmethod
    def get_model_name_list(cls) -> List[str]:
        res = []
        for k in cls.__dict__.keys():
            if k.startswith('__') or k == 'get_model_name_list':
                continue
            res.append(cls.__dict__[k])
        return res


class LoRATM(NamedTuple):
    # default lora target modules. qkv
    baichuan = ['W_pack']
    chatglm = ['query_key_value']
    llama2 = ['q_proj', 'k_proj', 'v_proj']
    qwen = ['c_attn']
    polylm = ['c_attn']
    bloom = ['query_key_value']
<<<<<<< HEAD
    cogagent = [
        'vision_expert_query_key_value', 'vision_expert_dense',
        'language_expert_query_key_value', 'language_expert_dense', 'query',
        'key_value', 'dense'
    ]
=======
    phi = ['Wqkv']
>>>>>>> 852f341f


GetModelTokenizerFunction = Callable[..., Tuple[Optional[PreTrainedModel],
                                                PreTrainedTokenizerBase]]


def register_model(
    model_type: str,
    model_id_or_path: Optional[str],
    lora_target_modules: Optional[List[str]] = None,
    template: str = TemplateType.default,
    get_function: Optional[GetModelTokenizerFunction] = None,
    *,
    requires: Optional[List[str]] = None,
    torch_dtype: Optional[Dtype] = None,
    automodel_class: Type[_BaseAutoModelClass] = AutoModelForCausalLM,
    revision: str = 'master',
    ignore_file_pattern: Optional[List[str]] = None,
    function_kwargs: Optional[Dict[str, Any]] = None,
    exists_ok: bool = False,
    eos_token: Optional[str] = None,
    **kwargs
) -> Optional[Callable[[GetModelTokenizerFunction],
                       GetModelTokenizerFunction]]:
    if not exists_ok and model_type in MODEL_MAPPING:
        raise ValueError(
            f'The `{model_type}` has already been registered in the MODEL_MAPPING.'
        )
    if requires is None:
        requires = []
    if function_kwargs is None:
        function_kwargs = {}
    model_info = {
        'model_id_or_path': model_id_or_path,
        'lora_target_modules': lora_target_modules,
        'template': template,
        'requires': requires,
        'torch_dtype': torch_dtype,
        'automodel_class': automodel_class,
        'ignore_file_pattern': ignore_file_pattern,
        'revision': revision,
        'eos_token': eos_token,
        **kwargs
    }

    if get_function is not None:
        if len(function_kwargs) > 0:
            get_function = partial(get_function, **function_kwargs)
        model_info['get_function'] = get_function
        MODEL_MAPPING[model_type] = model_info
        return

    def _register_model(
            get_function: GetModelTokenizerFunction
    ) -> GetModelTokenizerFunction:
        _old_get_function = get_function
        if len(function_kwargs) > 0:
            get_function = partial(get_function, **function_kwargs)
        model_info['get_function'] = get_function
        MODEL_MAPPING[model_type] = model_info
        return _old_get_function

    return _register_model


@register_model(
    ModelType.internlm_20b,
    'Shanghai_AI_Laboratory/internlm-20b',
    LoRATM.llama2,
    TemplateType.default_generation_bos,
    support_vllm=True)
@register_model(
    ModelType.internlm_7b,
    'Shanghai_AI_Laboratory/internlm-7b',
    LoRATM.llama2,
    TemplateType.default_generation_bos,
    support_vllm=True)
@register_model(ModelType.bluelm_7b_chat_32k, 'vivo-ai/BlueLM-7B-Chat-32K',
                LoRATM.llama2, TemplateType.bluelm)
@register_model(ModelType.bluelm_7b_chat, 'vivo-ai/BlueLM-7B-Chat',
                LoRATM.llama2, TemplateType.bluelm)
@register_model(ModelType.bluelm_7b_32k, 'vivo-ai/BlueLM-7B-Base-32K',
                LoRATM.llama2, TemplateType.default_generation_bos)
@register_model(ModelType.bluelm_7b, 'vivo-ai/BlueLM-7B-Base', LoRATM.llama2,
                TemplateType.default_generation_bos)
@register_model(
    ModelType.seqgpt_560m,
    'damo/nlp_seqgpt-560m',
    LoRATM.bloom,
    TemplateType.default_generation,
    support_vllm=True)
@register_model(ModelType.xverse_13b_chat, 'xverse/XVERSE-13B-Chat',
                LoRATM.llama2, TemplateType.xverse)
@register_model(ModelType.xverse_13b, 'xverse/XVERSE-13B', LoRATM.llama2,
                TemplateType.default_generation)
@register_model(ModelType.xverse_65b, 'xverse/XVERSE-65B', LoRATM.llama2,
                TemplateType.default_generation)
@register_model(ModelType.xverse_7b_chat, 'xverse/XVERSE-7B-Chat',
                LoRATM.llama2, TemplateType.xverse)
@register_model(ModelType.xverse_7b, 'xverse/XVERSE-7B', LoRATM.llama2,
                TemplateType.default_generation)
@register_model(
    ModelType.baichuan_13b_chat,
    'baichuan-inc/Baichuan-13B-Chat',
    LoRATM.baichuan,
    TemplateType.baichuan,
    requires=['transformers<4.34'],
    support_vllm=True)
@register_model(
    ModelType.baichuan_7b,
    'baichuan-inc/baichuan-7B',
    LoRATM.baichuan,
    TemplateType.default_generation,
    requires=['transformers<4.34'],
    support_vllm=True)
def get_model_tokenizer_from_repo(model_dir: str,
                                  torch_dtype: Dtype,
                                  model_kwargs: Dict[str, Any],
                                  load_model: bool = True,
                                  model_config=None,
                                  tokenizer=None,
                                  automodel_class=AutoModelForCausalLM,
                                  **kwargs):
    """load from an independent repository"""
    if model_config is None:
        model_config = AutoConfig.from_pretrained(
            model_dir, trust_remote_code=True)
    model_config.torch_dtype = torch_dtype
    if tokenizer is None:
        tokenizer = AutoTokenizer.from_pretrained(
            model_dir, trust_remote_code=True)
    eos_token = kwargs.get('eos_token')
    if eos_token is not None:
        tokenizer.eos_token = eos_token
    model = None
    if load_model:
        model = automodel_class.from_pretrained(
            model_dir,
            config=model_config,
            torch_dtype=torch_dtype,
            trust_remote_code=True,
            **model_kwargs)
    return model, tokenizer


@register_model(
    ModelType.cogagent_chat,
    'ZhipuAI/cogagent-chat',
    LoRATM.cogagent,
    TemplateType.cogagent,
    requires=['transformers>=4.36'],
    support_vllm=False)
@register_model(
    ModelType.cogagent_vqa,
    'ZhipuAI/cogagent-vqa',
    LoRATM.cogagent,
    TemplateType.cogagent,
    requires=['transformers>=4.36'],
    support_vllm=False)
def get_model_tokenizer_from_repo_cogagent(
        model_dir: str,
        torch_dtype: Dtype,
        model_kwargs: Dict[str, Any],
        load_model: bool = True,
        model_config=None,
        tokenizer=None,
        automodel_class=AutoModelForCausalLM,
        **kwargs):
    """load from an independent repository"""
    if model_config is None:
        model_config = AutoConfig.from_pretrained(
            model_dir, trust_remote_code=True)
    model_config.torch_dtype = torch_dtype
    if tokenizer is None:
        tokenizer = AutoTokenizer.from_pretrained(
            'AI-ModelScope/vicuna-7b-v1.5',
            trust_remote_code=True,
            padding_side='left')
    eos_token = kwargs.get('eos_token')
    if eos_token is not None:
        tokenizer.eos_token = eos_token
    model = None
    if load_model:
        model = automodel_class.from_pretrained(
            model_dir,
            config=model_config,
            torch_dtype=torch_dtype,
            trust_remote_code=True,
            **model_kwargs)
        logger.info(
            'CogAgent with FusedLayerNorm will cause an training loss of Nan, '
            'to avoid this, please uninstall apex.')
    return model, tokenizer


@register_model(
    ModelType.internlm_20b_chat,
    'Shanghai_AI_Laboratory/internlm-chat-20b',
    LoRATM.llama2,
    TemplateType.internlm,
    support_vllm=True)
@register_model(
    ModelType.internlm_7b_chat_8k,
    'Shanghai_AI_Laboratory/internlm-chat-7b-8k',
    LoRATM.llama2,
    TemplateType.internlm,
    support_vllm=True)
@register_model(
    ModelType.internlm_7b_chat,
    'Shanghai_AI_Laboratory/internlm-chat-7b-v1_1',
    LoRATM.llama2,
    TemplateType.internlm,
    support_vllm=True)
def get_model_tokenizer_internlm_chat(model_dir: str,
                                      torch_dtype: Dtype,
                                      model_kwargs: Dict[str, Any],
                                      load_model: bool = True,
                                      **kwargs):
    model, tokenizer = get_model_tokenizer_from_repo(model_dir, torch_dtype,
                                                     model_kwargs, load_model,
                                                     **kwargs)
    del tokenizer.__class__.eos_token_id
    tokenizer.eos_token = '<eoa>'
    return model, tokenizer


@register_model(
    ModelType.baichuan_13b,
    'baichuan-inc/Baichuan-13B-Base',
    LoRATM.baichuan,
    TemplateType.default_generation,
    requires=['transformers<4.34'],
    support_vllm=True)
def get_model_tokenizer_baichuan_13b(model_dir: str,
                                     torch_dtype: Dtype,
                                     model_kwargs: Dict[str, Any],
                                     load_model: bool = True,
                                     **kwargs):
    model, tokenizer = get_model_tokenizer_from_repo(model_dir, torch_dtype,
                                                     model_kwargs, load_model,
                                                     **kwargs)
    # baichuan-13b does not implement the `get_input_embeddings` function
    # fix gradient_checkpointing bug
    try:
        model.get_input_embeddings()
    except NotImplementedError:
        model.__class__.get_input_embeddings = lambda self: self.model.embed_tokens
    return model, tokenizer


@register_model(
    ModelType.baichuan2_13b_chat,
    'baichuan-inc/Baichuan2-13B-Chat',
    LoRATM.baichuan,
    TemplateType.baichuan,
    support_vllm=True)
@register_model(
    ModelType.baichuan2_13b,
    'baichuan-inc/Baichuan2-13B-Base',
    LoRATM.baichuan,
    TemplateType.default_generation,
    support_vllm=True)
def get_model_tokenizer_baichuan2_13b(model_dir: str,
                                      torch_dtype: Dtype,
                                      model_kwargs: Dict[str, Any],
                                      load_model: bool = True,
                                      **kwargs):
    # patch: baichuan2_13b configuration_baichuan.py bug
    model_config = AutoConfig.from_pretrained(
        model_dir, trust_remote_code=True)
    gradient_checkpointing = model_config.gradient_checkpointing
    if isinstance(gradient_checkpointing, (tuple, list)):
        model_config.gradient_checkpointing = gradient_checkpointing[0]
    return get_model_tokenizer_baichuan2(model_dir, torch_dtype, model_kwargs,
                                         load_model, model_config, **kwargs)


def patch_baichuan2_lm_head_forward(self, hidden_states: Tensor) -> Tensor:
    # patch: baichuan2 lm_head (fp32 bug)
    if self.training:
        norm_weight = F.normalize(self.weight).to(self.weight.dtype)
    elif self.first_flag:
        self.first_flag = False
        self.weight.data = F.normalize(self.weight).to(self.weight.dtype)
        norm_weight = self.weight
    else:
        norm_weight = self.weight
    return F.linear(hidden_states, norm_weight)


@register_model(
    ModelType.baichuan2_7b_chat,
    'baichuan-inc/Baichuan2-7B-Chat',
    LoRATM.baichuan,
    TemplateType.baichuan,
    support_vllm=True)
@register_model(
    ModelType.baichuan2_7b,
    'baichuan-inc/Baichuan2-7B-Base',
    LoRATM.baichuan,
    TemplateType.default_generation,
    support_vllm=True)
def get_model_tokenizer_baichuan2(model_dir: str,
                                  torch_dtype: Dtype,
                                  model_kwargs: Dict[str, Any],
                                  load_model: bool = True,
                                  model_config=None,
                                  **kwargs):
    model, tokenizer = get_model_tokenizer_from_repo(model_dir, torch_dtype,
                                                     model_kwargs, load_model,
                                                     model_config, **kwargs)
    if model is not None:
        new_forward = MethodType(patch_baichuan2_lm_head_forward,
                                 model.lm_head)
        if hasattr(model, '_old_forward'):  # device_map
            model.lm_head._old_forward = new_forward
        else:
            model.lm_head.forward = new_forward
    return model, tokenizer


@register_model(
    ModelType.baichuan2_13b_chat_int4,
    'baichuan-inc/Baichuan2-13B-Chat-4bits',
    LoRATM.baichuan,
    TemplateType.baichuan,
    function_kwargs={
        'get_baichuan2_function': get_model_tokenizer_baichuan2_13b
    },
    torch_dtype=torch.bfloat16)
@register_model(
    ModelType.baichuan2_7b_chat_int4,
    'baichuan-inc/Baichuan2-7B-Chat-4bits',
    LoRATM.baichuan,
    TemplateType.baichuan,
    torch_dtype=torch.bfloat16)
def get_model_tokenizer_baichuan2_int4(model_dir: str,
                                       torch_dtype: Dtype,
                                       model_kwargs: Dict[str, Any],
                                       load_model: bool = True,
                                       **kwargs):
    logger.info('use `model_config.quantization_config`, ignore bnb arguments')
    model_kwargs.pop('quantization_config', None)

    # fix device_map bug
    import accelerate
    _old_infer_auto_device_map = accelerate.infer_auto_device_map
    device_map = model_kwargs.get('device_map', None)
    if device_map != 'auto':
        accelerate.infer_auto_device_map = lambda *args, **kwargs: device_map
    get_baichuan2_function = kwargs.pop('get_baichuan2_function',
                                        get_model_tokenizer_baichuan2)
    model, tokenizer = get_baichuan2_function(model_dir, torch_dtype,
                                              model_kwargs, load_model,
                                              **kwargs)
    if device_map != 'auto':
        accelerate.infer_auto_device_map = _old_infer_auto_device_map
    if model is not None:
        model.train()
        model._is_quantized_training_enabled = True
        model.is_loaded_in_4bit = True
    return model, tokenizer


def remove_property(tokenizer_cls: Type[PreTrainedTokenizerBase],
                    tokenizer_config: Dict[str, Any]) -> None:
    for k, v in tokenizer_cls.__dict__.items():
        if k.endswith('_token') and isinstance(
                v, property) and k in tokenizer_config:
            setattr(tokenizer_cls, k, tokenizer_config[k])


@register_model(
    ModelType.chatglm3_6b_32k,
    'ZhipuAI/chatglm3-6b-32k',
    LoRATM.chatglm,
    TemplateType.chatglm3,
    support_vllm=True)
@register_model(
    ModelType.chatglm3_6b,
    'ZhipuAI/chatglm3-6b',
    LoRATM.chatglm,
    TemplateType.chatglm3,
    support_vllm=True)
@register_model(
    ModelType.chatglm3_6b_base,
    'ZhipuAI/chatglm3-6b-base',
    LoRATM.chatglm,
    TemplateType.chatglm_generation,
    support_vllm=True)
@register_model(
    ModelType.chatglm2_6b_32k,
    'ZhipuAI/chatglm2-6b-32k',
    LoRATM.chatglm,
    TemplateType.chatglm2,
    support_vllm=True)
@register_model(
    ModelType.chatglm2_6b,
    'ZhipuAI/chatglm2-6b',
    LoRATM.chatglm,
    TemplateType.chatglm2,
    support_vllm=True)
def get_model_tokenizer_chatglm(model_dir: str,
                                torch_dtype: Dtype,
                                model_kwargs: Dict[str, Any],
                                load_model: bool = True,
                                **kwargs):
    if model_kwargs.get('quantization_config') is not None:
        model_kwargs['quantization_config'].llm_int8_skip_modules = [
            'output_layer'
        ]
    # fix transformers>=4.34 bug
    if version.parse(transformers.__version__) >= version.parse('4.34'):
        tokenizer_config = get_tokenizer_config(model_dir)
        class_ref = tokenizer_config['auto_map']['AutoTokenizer'][0]
        tokenizer_cls = get_class_from_dynamic_module(class_ref, model_dir)
        tokenizer_cls._auto_class = 'AutoTokenizer'
        remove_property(tokenizer_cls, tokenizer_config)
        kwargs['tokenizer'] = tokenizer_cls.from_pretrained(
            model_dir, trust_remote_code=True)
    model, tokenizer = get_model_tokenizer_from_repo(model_dir, torch_dtype,
                                                     model_kwargs, load_model,
                                                     **kwargs)
    if model is not None:
        from torch.nn import CrossEntropyLoss
        __old_forward = CrossEntropyLoss.forward

        def cross_entropy_forward(self, inputs: Tensor,
                                  target: Tensor) -> Tensor:
            target = target.to(device=inputs.device)
            return __old_forward(self, inputs, target)

        CrossEntropyLoss.forward = cross_entropy_forward
    return model, tokenizer


@register_model(
    ModelType.deepseek_coder_1_3b,
    'deepseek-ai/deepseek-coder-1.3b-base',
    LoRATM.llama2,
    TemplateType.default_generation_bos,
    support_flash_attn=True,
    support_vllm=True)
@register_model(
    ModelType.deepseek_coder_6_7b,
    'deepseek-ai/deepseek-coder-6.7b-base',
    LoRATM.llama2,
    TemplateType.default_generation_bos,
    support_flash_attn=True,
    support_vllm=True)
@register_model(
    ModelType.deepseek_coder_33b,
    'deepseek-ai/deepseek-coder-33b-base',
    LoRATM.llama2,
    TemplateType.default_generation_bos,
    support_flash_attn=True,
    support_vllm=True)
@register_model(
    ModelType.deepseek_coder_1_3b_chat,
    'deepseek-ai/deepseek-coder-1.3b-instruct',
    LoRATM.llama2,
    TemplateType.deepseek_coder,
    eos_token='<|EOT|>',
    support_flash_attn=True,
    support_vllm=True)
@register_model(
    ModelType.deepseek_coder_6_7b_chat,
    'deepseek-ai/deepseek-coder-6.7b-instruct',
    LoRATM.llama2,
    TemplateType.deepseek_coder,
    eos_token='<|EOT|>',
    support_flash_attn=True,
    support_vllm=True)
@register_model(
    ModelType.deepseek_coder_33b_chat,
    'deepseek-ai/deepseek-coder-33b-instruct',
    LoRATM.llama2,
    TemplateType.deepseek_coder,
    eos_token='<|EOT|>',
    support_flash_attn=True,
    support_vllm=True)
@register_model(
    ModelType.openbuddy_deepseek_67b_chat,
    'OpenBuddy/openbuddy-deepseek-67b-v15.2',
    LoRATM.llama2,
    TemplateType.openbuddy,
    support_flash_attn=True,
    support_vllm=True)
@register_model(
    ModelType.deepseek_67b_chat,
    'deepseek-ai/deepseek-llm-67b-chat',
    LoRATM.llama2,
    TemplateType.deepseek,
    support_flash_attn=True,
    support_vllm=True)
@register_model(
    ModelType.deepseek_67b,
    'deepseek-ai/deepseek-llm-67b-base',
    LoRATM.llama2,
    TemplateType.default_generation_bos,
    support_flash_attn=True,
    support_vllm=True)
@register_model(
    ModelType.deepseek_7b_chat,
    'deepseek-ai/deepseek-llm-7b-chat',
    LoRATM.llama2,
    TemplateType.deepseek,
    support_flash_attn=True,
    support_vllm=True)
@register_model(
    ModelType.deepseek_7b,
    'deepseek-ai/deepseek-llm-7b-base',
    LoRATM.llama2,
    TemplateType.default_generation_bos,
    support_flash_attn=True,
    support_vllm=True)
@register_model(
    ModelType.sus_34b_chat,
    'SUSTC/SUS-Chat-34B',
    LoRATM.llama2,
    TemplateType.sus,
    support_flash_attn=True,
    support_vllm=True)
@register_model(
    ModelType.openbuddy_zephyr_7b_chat,
    'OpenBuddy/openbuddy-zephyr-7b-v14.1',
    LoRATM.llama2,
    TemplateType.openbuddy,
    requires=['transformers>=4.34'],
    support_flash_attn=True,
    support_vllm=True)
@register_model(
    ModelType.zephyr_7b_beta_chat,
    'modelscope/zephyr-7b-beta',
    LoRATM.llama2,
    TemplateType.zephyr,
    requires=['transformers>=4.34'],
    support_flash_attn=True,
    support_vllm=True)
@register_model(
    ModelType.yi_6b_chat,
    '01ai/Yi-6B-Chat',
    LoRATM.llama2,
    TemplateType.yi,
    eos_token='<|im_end|>',
    support_flash_attn=True,
    support_vllm=True)
@register_model(
    ModelType.yi_34b_chat,
    '01ai/Yi-34B-Chat',
    LoRATM.llama2,
    TemplateType.yi,
    eos_token='<|im_end|>',
    support_flash_attn=True,
    support_vllm=True)
@register_model(
    ModelType.yi_34b_200k,
    '01ai/Yi-34B-200K',
    LoRATM.llama2,
    TemplateType.default_generation,
    support_flash_attn=True,
    support_vllm=True)
@register_model(
    ModelType.yi_34b,
    '01ai/Yi-34B',
    LoRATM.llama2,
    TemplateType.default_generation,
    support_flash_attn=True,
    support_vllm=True)
@register_model(
    ModelType.yi_6b_200k,
    '01ai/Yi-6B-200K',
    LoRATM.llama2,
    TemplateType.default_generation,
    support_flash_attn=True,
    support_vllm=True)
@register_model(
    ModelType.yi_6b,
    '01ai/Yi-6B',
    LoRATM.llama2,
    TemplateType.default_generation,
    support_flash_attn=True,
    support_vllm=True)
@register_model(
    ModelType.ziya2_13b_chat,
    'Fengshenbang/Ziya2-13B-Chat',
    LoRATM.llama2,
    TemplateType.ziya,
    support_flash_attn=True,
    support_vllm=True)
@register_model(
    ModelType.ziya2_13b,
    'Fengshenbang/Ziya2-13B-Base',
    LoRATM.llama2,
    TemplateType.default_generation_bos,
    support_flash_attn=True,
    support_vllm=True)
@register_model(
    ModelType.openbuddy_mistral_7b_chat,
    'OpenBuddy/openbuddy-mistral-7b-v13.1',
    LoRATM.llama2,
    TemplateType.openbuddy,
    requires=['transformers>=4.34'],
    support_flash_attn=True,
    support_vllm=True)
@register_model(
    ModelType.openbuddy_llama2_70b_chat,
    'OpenBuddy/openbuddy-llama2-70b-v10.1-bf16',
    LoRATM.llama2,
    TemplateType.openbuddy,
    support_flash_attn=True,
    support_vllm=True)
@register_model(
    ModelType.openbuddy_llama2_65b_chat,
    'OpenBuddy/openbuddy-llama-65b-v8-bf16',
    LoRATM.llama2,
    TemplateType.openbuddy,
    support_flash_attn=True,
    support_vllm=True)
@register_model(
    ModelType.openbuddy_llama2_13b_chat,
    'OpenBuddy/openbuddy-llama2-13b-v8.1-fp16',
    LoRATM.llama2,
    TemplateType.openbuddy,
    support_flash_attn=True,
    support_vllm=True)
@register_model(
    ModelType.mistral_7b_chat,
    'AI-ModelScope/Mistral-7B-Instruct-v0.1',
    LoRATM.llama2,
    TemplateType.llama,
    requires=['transformers>=4.34'],
    support_flash_attn=True,
    support_vllm=True)
@register_model(
    ModelType.mistral_7b_chat_v2,
    'AI-ModelScope/Mistral-7B-Instruct-v0.2',
    LoRATM.llama2,
    TemplateType.llama,
    requires=['transformers>=4.34'],
    support_flash_attn=True,
    support_vllm=True)
@register_model(
    ModelType.mistral_7b,
    'AI-ModelScope/Mistral-7B-v0.1',
    LoRATM.llama2,
    TemplateType.default_generation_bos,
    requires=['transformers>=4.34'],
    support_flash_attn=True,
    support_vllm=True)
@register_model(
    ModelType.mixtral_7b_moe,
    'AI-ModelScope/Mixtral-8x7B-v0.1',
    LoRATM.llama2,
    TemplateType.default_generation_bos,
    requires=['transformers>=4.36'],
    support_flash_attn=True,
    support_vllm=True,
    support_gradient_checkpointing=False)
@register_model(
    ModelType.mixtral_7b_moe_chat,
    'AI-ModelScope/Mixtral-8x7B-Instruct-v0.1',
    LoRATM.llama2,
    TemplateType.llama,
    requires=['transformers>=4.36'],
    support_flash_attn=True,
    support_vllm=True,
    support_gradient_checkpointing=False)
def get_model_tokenizer_with_flash_attn(model_dir: str,
                                        torch_dtype: Dtype,
                                        model_kwargs: Dict[str, Any],
                                        load_model: bool = True,
                                        model_config=None,
                                        **kwargs):
    if model_config is None:
        model_config = AutoConfig.from_pretrained(
            model_dir, trust_remote_code=True)
    use_flash_attn = kwargs.pop('use_flash_attn', False)
    if version.parse(transformers.__version__) >= version.parse('4.36'):
        if use_flash_attn:
            model_config._attn_implementation = 'flash_attention_2'
    else:
        model_config._flash_attn_2_enabled = use_flash_attn
    return get_model_tokenizer_from_repo(model_dir, torch_dtype, model_kwargs,
                                         load_model, model_config, **kwargs)


@register_model(
    ModelType.llama2_7b,
    'modelscope/Llama-2-7b-ms',
    LoRATM.llama2,
    TemplateType.default_generation_bos,
    ignore_file_pattern=[r'.+\.bin$'],
    support_flash_attn=True,
    support_vllm=True)
@register_model(
    ModelType.llama2_13b,
    'modelscope/Llama-2-13b-ms',
    LoRATM.llama2,
    TemplateType.default_generation_bos,
    ignore_file_pattern=[r'.+\.bin$'],
    support_flash_attn=True,
    support_vllm=True)
@register_model(
    ModelType.llama2_70b,
    'modelscope/Llama-2-70b-ms',
    LoRATM.llama2,
    TemplateType.default_generation_bos,
    ignore_file_pattern=[r'.+\.bin$'],
    support_flash_attn=True,
    support_vllm=True)
@register_model(
    ModelType.llama2_7b_chat,
    'modelscope/Llama-2-7b-chat-ms',
    LoRATM.llama2,
    TemplateType.llama,
    ignore_file_pattern=[r'.+\.bin$'],
    support_flash_attn=True,
    support_vllm=True)
@register_model(
    ModelType.llama2_13b_chat,
    'modelscope/Llama-2-13b-chat-ms',
    LoRATM.llama2,
    TemplateType.llama,
    ignore_file_pattern=[r'.+\.bin$'],
    support_flash_attn=True,
    support_vllm=True)
@register_model(
    ModelType.llama2_70b_chat,
    'modelscope/Llama-2-70b-chat-ms',
    LoRATM.llama2,
    TemplateType.llama,
    ignore_file_pattern=[r'.+\.bin$'],
    support_flash_attn=True,
    support_vllm=True)
def get_model_tokenizer_llama2(model_dir: str,
                               torch_dtype: Dtype,
                               model_kwargs: Dict[str, Any],
                               load_model: bool = True,
                               **kwargs):
    model_config = AutoConfig.from_pretrained(
        model_dir, trust_remote_code=True)
    model_config.pretraining_tp = 1
    return get_model_tokenizer_with_flash_attn(model_dir, torch_dtype,
                                               model_kwargs, load_model,
                                               model_config, **kwargs)


@register_model(ModelType.polylm_13b, 'damo/nlp_polylm_13b_text_generation',
                LoRATM.polylm, TemplateType.default_generation)
def get_model_tokenizer_polylm(model_dir: str,
                               torch_dtype: Dtype,
                               model_kwargs: Dict[str, Any],
                               load_model: bool = True,
                               **kwargs):
    tokenizer = AutoTokenizer.from_pretrained(
        model_dir, trust_remote_code=True, use_fast=False, legacy=True)
    return get_model_tokenizer_from_repo(
        model_dir,
        torch_dtype,
        model_kwargs,
        load_model,
        tokenizer=tokenizer,
        **kwargs)


dtype_mapping = {
    torch.float16: 'fp16',
    torch.bfloat16: 'bf16',
    torch.float32: 'fp32'
}


def get_model_tokenizer_qwen(model_dir: str,
                             torch_dtype: Dtype,
                             model_kwargs: Dict[str, Any],
                             load_model: bool = True,
                             **kwargs):
    model_config = AutoConfig.from_pretrained(
        model_dir, trust_remote_code=True)
    if torch_dtype is not None:
        k_true = dtype_mapping[torch_dtype]
        for k in dtype_mapping.values():
            v = False
            if k == k_true:
                v = True
            setattr(model_config, k, v)

    use_flash_attn = kwargs.pop('use_flash_attn', None)
    if use_flash_attn is None:
        use_flash_attn = 'auto'
    model_config.use_flash_attn = use_flash_attn
    model, tokenizer = get_model_tokenizer_from_repo(model_dir, torch_dtype,
                                                     model_kwargs, load_model,
                                                     model_config, **kwargs)
    try:
        # fix mp+ddp bug
        model.transformer.registered_causal_mask = model.transformer.registered_causal_mask.cuda(
        )
        logger.info('registered_causal_mask to cuda')
    except AttributeError:
        pass
    return model, tokenizer


@register_model(
    ModelType.qwen_1_8b,
    'qwen/Qwen-1_8B',
    LoRATM.qwen,
    TemplateType.default_generation,
    support_flash_attn=True,
    support_vllm=True)
@register_model(
    ModelType.qwen_72b,
    'qwen/Qwen-72B',
    LoRATM.qwen,
    TemplateType.default_generation,
    support_flash_attn=True,
    support_vllm=True)
@register_model(
    ModelType.tongyi_finance_14b,
    'TongyiFinance/Tongyi-Finance-14B',
    LoRATM.qwen,
    TemplateType.default_generation,
    support_flash_attn=True,
    support_vllm=True)
@register_model(
    ModelType.qwen_14b,
    'qwen/Qwen-14B',
    LoRATM.qwen,
    TemplateType.default_generation,
    support_flash_attn=True,
    support_vllm=True)
@register_model(
    ModelType.qwen_7b,
    'qwen/Qwen-7B',
    LoRATM.qwen,
    TemplateType.default_generation,
    support_flash_attn=True,
    support_vllm=True)
def get_model_tokenizer_qwen_base(*args, **kwargs):
    model, tokenizer = get_model_tokenizer_qwen(*args, **kwargs)
    tokenizer.eos_token_id = tokenizer.eod_id
    return model, tokenizer


@register_model(
    ModelType.qwen_1_8b_chat,
    'qwen/Qwen-1_8B-Chat',
    LoRATM.qwen,
    TemplateType.chatml,
    support_flash_attn=True,
    support_vllm=True)
@register_model(
    ModelType.qwen_72b_chat,
    'qwen/Qwen-72B-Chat',
    LoRATM.qwen,
    TemplateType.chatml,
    support_flash_attn=True,
    support_vllm=True)
@register_model(
    ModelType.tongyi_finance_14b_chat,
    'TongyiFinance/Tongyi-Finance-14B-Chat',
    LoRATM.qwen,
    TemplateType.chatml,
    support_flash_attn=True,
    support_vllm=True)
@register_model(
    ModelType.qwen_14b_chat,
    'qwen/Qwen-14B-Chat',
    LoRATM.qwen,
    TemplateType.chatml,
    support_flash_attn=True,
    support_vllm=True)
@register_model(
    ModelType.qwen_7b_chat,
    'qwen/Qwen-7B-Chat',
    LoRATM.qwen,
    TemplateType.chatml,
    support_flash_attn=True,
    support_vllm=True)
def get_model_tokenizer_qwen_chat(*args, **kwargs):
    model, tokenizer = get_model_tokenizer_qwen(*args, **kwargs)
    tokenizer.eos_token_id = tokenizer.im_end_id
    return model, tokenizer


def fix_qwen_inplace_bug(model) -> None:
    first_drop = model.transformer.drop
    if first_drop.p == 0.:
        # fix in-place operation bug
        if not hasattr(first_drop, '__old_forward'):  # Avoid double patching
            if hasattr(first_drop, '_old_forward'):  # device_map
                __old_forward = first_drop._old_forward
                first_drop._old_forward = lambda *args, **kwargs: __old_forward(
                    *args, **kwargs).clone()
            else:
                __old_forward = first_drop.forward
                first_drop.forward = lambda *args, **kwargs: __old_forward(
                    *args, **kwargs).clone()
            first_drop.__old_forward = __old_forward


def _qwen_vl_audio_decode(self,
                          *args,
                          skip_special_tokens=False,
                          **kwargs) -> str:
    if skip_special_tokens:
        token_ids = kwargs['token_ids']
        while len(token_ids) > 0 and token_ids[-1] in {151645, 151643}:
            token_ids.pop()
        return self._old_decode(*args, skip_special_tokens=False, **kwargs)
    else:
        return self._old_decode(*args, skip_special_tokens=False, **kwargs)


@register_model(
    ModelType.qwen_vl_chat,
    'qwen/Qwen-VL-Chat',
    LoRATM.qwen,
    TemplateType.chatml,
    support_flash_attn=True)
@register_model(
    ModelType.qwen_vl,
    'qwen/Qwen-VL',
    LoRATM.qwen,
    TemplateType.default_generation,
    function_kwargs={'get_qwen_function': get_model_tokenizer_qwen_base},
    support_flash_attn=True)
def get_model_tokenizer_qwen_vl(model_dir: str,
                                torch_dtype: Dtype,
                                model_kwargs: Dict[str, Any],
                                load_model: bool = True,
                                **kwargs):
    if (model_kwargs.get('quantization_config') is not None and isinstance(
            model_kwargs['quantization_config'], BitsAndBytesConfig)):
        # https://github.com/pytorch/pytorch/issues/58969
        model_kwargs['quantization_config'].llm_int8_skip_modules = [
            'lm_head', 'attn_pool.attn'
        ]
    get_qwen_function = kwargs.pop('get_qwen_function',
                                   get_model_tokenizer_qwen_chat)
    tokenizer_config = get_tokenizer_config(model_dir)
    class_ref = tokenizer_config['auto_map']['AutoTokenizer'][0]
    tokenizer_cls = get_class_from_dynamic_module(class_ref, model_dir)
    tokenizer_cls._auto_class = 'AutoTokenizer'
    tokenizer_cls.IMAGE_ST = ()  # fix no attr `self.IMAGE_ST` bug
    if not hasattr(tokenizer_cls, '_old_decode'):  # avoid double patching
        tokenizer_cls._old_decode = tokenizer_cls._decode
        tokenizer_cls._decode = _qwen_vl_audio_decode
    kwargs['tokenizer'] = tokenizer_cls.from_pretrained(
        model_dir, trust_remote_code=True)
    model, tokenizer = get_qwen_function(model_dir, torch_dtype, model_kwargs,
                                         load_model, **kwargs)
    if model is not None:
        fix_qwen_inplace_bug(model)

    return model, tokenizer


@register_model(
    ModelType.qwen_audio_chat,
    'qwen/Qwen-Audio-Chat',
    LoRATM.qwen,
    TemplateType.chatml,
    support_flash_attn=True,
    function_kwargs={'get_qwen_function': get_model_tokenizer_qwen_chat})
@register_model(
    ModelType.qwen_audio,
    'qwen/Qwen-Audio',
    LoRATM.qwen,
    TemplateType.default_generation,
    support_flash_attn=True,
    function_kwargs={'get_qwen_function': get_model_tokenizer_qwen_base})
def get_model_tokenizer_qwen_audio(model_dir: str,
                                   torch_dtype: Dtype,
                                   model_kwargs: Dict[str, Any],
                                   load_model: bool = True,
                                   **kwargs):
    get_qwen_function = kwargs.pop('get_qwen_function')
    tokenizer_config = get_tokenizer_config(model_dir)
    class_ref = tokenizer_config['auto_map']['AutoTokenizer'][0]
    tokenizer_cls = get_class_from_dynamic_module(class_ref, model_dir)
    tokenizer_cls._auto_class = 'AutoTokenizer'
    tokenizer_cls.AUDIO_ST = ()  # fix no attr `self.AUDIO_ST` bug
    if not hasattr(tokenizer_cls, '_old_decode'):  # avoid double patching
        tokenizer_cls._old_decode = tokenizer_cls._decode
        tokenizer_cls._decode = _qwen_vl_audio_decode
    kwargs['tokenizer'] = tokenizer_cls.from_pretrained(
        model_dir, trust_remote_code=True)
    model, tokenizer = get_qwen_function(model_dir, torch_dtype, model_kwargs,
                                         load_model, **kwargs)
    if model is not None:
        fix_qwen_inplace_bug(model)

    return model, tokenizer


@register_model(
    ModelType.qwen_1_8b_chat_int8,
    'qwen/Qwen-1_8B-Chat-Int8',
    LoRATM.qwen,
    TemplateType.chatml,
    requires=['auto_gptq>=0.5'],
    torch_dtype=torch.float16,
    function_kwargs={'bits': 8},
    support_flash_attn=True)
@register_model(
    ModelType.qwen_1_8b_chat_int4,
    'qwen/Qwen-1_8B-Chat-Int4',
    LoRATM.qwen,
    TemplateType.chatml,
    requires=['auto_gptq>=0.5'],
    torch_dtype=torch.float16,
    function_kwargs={'bits': 4},
    support_flash_attn=True)
@register_model(
    ModelType.qwen_72b_chat_int8,
    'qwen/Qwen-72B-Chat-Int8',
    LoRATM.qwen,
    TemplateType.chatml,
    requires=['auto_gptq>=0.5'],
    torch_dtype=torch.float16,
    function_kwargs={'bits': 8},
    support_flash_attn=True)
@register_model(
    ModelType.qwen_72b_chat_int4,
    'qwen/Qwen-72B-Chat-Int4',
    LoRATM.qwen,
    TemplateType.chatml,
    requires=['auto_gptq>=0.5'],
    torch_dtype=torch.float16,
    function_kwargs={'bits': 4},
    support_flash_attn=True)
@register_model(
    ModelType.tongyi_finance_14b_chat_int4,
    'TongyiFinance/Tongyi-Finance-14B-Chat-Int4',
    LoRATM.qwen,
    TemplateType.chatml,
    requires=['auto_gptq>=0.5'],
    torch_dtype=torch.float16,
    function_kwargs={'bits': 4},
    support_flash_attn=True)
@register_model(
    ModelType.qwen_vl_chat_int4,
    'qwen/Qwen-VL-Chat-Int4',
    LoRATM.qwen,
    TemplateType.chatml,
    requires=['auto_gptq>=0.5'],
    torch_dtype=torch.float16,
    function_kwargs={
        'get_qwen_function': get_model_tokenizer_qwen_vl,
        'bits': 4
    },
    support_flash_attn=True)
@register_model(
    ModelType.qwen_14b_chat_int8,
    'qwen/Qwen-14B-Chat-Int8',
    LoRATM.qwen,
    TemplateType.chatml,
    requires=['auto_gptq>=0.5'],
    torch_dtype=torch.float16,
    function_kwargs={'bits': 8},
    support_flash_attn=True)
@register_model(
    ModelType.qwen_7b_chat_int8,
    'qwen/Qwen-7B-Chat-Int8',
    LoRATM.qwen,
    TemplateType.chatml,
    requires=['auto_gptq>=0.5'],
    torch_dtype=torch.float16,
    function_kwargs={'bits': 8},
    support_flash_attn=True)
@register_model(
    ModelType.qwen_14b_chat_int4,
    'qwen/Qwen-14B-Chat-Int4',
    LoRATM.qwen,
    TemplateType.chatml,
    requires=['auto_gptq>=0.5'],
    torch_dtype=torch.float16,
    function_kwargs={'bits': 4},
    support_flash_attn=True)
@register_model(
    ModelType.qwen_7b_chat_int4,
    'qwen/Qwen-7B-Chat-Int4',
    LoRATM.qwen,
    TemplateType.chatml,
    requires=['auto_gptq>=0.5'],
    torch_dtype=torch.float16,
    function_kwargs={'bits': 4},
    support_flash_attn=True)
def get_model_tokenizer_qwen_intx(model_dir: str,
                                  torch_dtype: Dtype,
                                  model_kwargs: Dict[str, Any],
                                  load_model: bool = True,
                                  **kwargs):

    logger.info('use gptq, ignore bnb arguments')
    bits = kwargs.pop('bits')
    if version.parse(transformers.__version__) >= version.parse('4.35'):
        model_kwargs['quantization_config'] = GPTQConfig(
            bits=bits, use_exllama=False)
    else:
        model_kwargs['quantization_config'] = GPTQConfig(
            bits=bits, disable_exllama=True)

    # fix quantlinear bug
    from auto_gptq.nn_modules.qlinear.qlinear_cuda_old import QuantLinear
    __old_forward = QuantLinear.forward

    def _new_forward(self, x):
        if not self.training or not self.autogptq_cuda_available:
            return self.__old_forward(x)
        # fix sft no grad
        self.autogptq_cuda_available = False
        res = self.__old_forward(x)
        self.autogptq_cuda_available = True
        return res

    if not hasattr(QuantLinear, '__old_forward'):  # avoid double patching
        QuantLinear.__old_forward = __old_forward
        QuantLinear.forward = _new_forward
    get_qwen_function = kwargs.pop('get_qwen_function',
                                   get_model_tokenizer_qwen_chat)
    model, tokenizer = get_qwen_function(model_dir, torch_dtype, model_kwargs,
                                         load_model, **kwargs)
    return model, tokenizer


register_model(ModelType.skywork_13b, 'skywork/Skywork-13B-base',
               LoRATM.llama2, TemplateType.default_generation_bos,
               get_model_tokenizer_from_repo)


@register_model(ModelType.skywork_13b_chat, 'skywork/Skywork-13B-chat',
                LoRATM.llama2, TemplateType.skywork)
def get_skywork_model_tokenizer(model_dir: str,
                                torch_dtype: Dtype,
                                model_kwargs: Dict[str, Any],
                                load_model: bool = True,
                                **kwargs):
    model, tokenizer = get_model_tokenizer_from_repo(model_dir, torch_dtype,
                                                     model_kwargs, load_model,
                                                     **kwargs)
    tokenizer.add_tokens('[USER]')
    tokenizer.add_tokens('[BOT]')
    tokenizer.add_tokens('[SEP]')
    return model, tokenizer


@register_model(
    ModelType.codefuse_codellama_34b_chat,
    'codefuse-ai/CodeFuse-CodeLlama-34B',
    LoRATM.llama2,
    TemplateType.codefuse_codellama,
    support_flash_attn=True,
    support_vllm=True)
def get_model_tokenizer_codellama(model_dir: str,
                                  torch_dtype: Dtype,
                                  model_kwargs: Dict[str, Any],
                                  load_model: bool = True,
                                  **kwargs):
    tokenizer = AutoTokenizer.from_pretrained(
        model_dir, trust_remote_code=True, use_fast=False, legacy=False)
    return get_model_tokenizer_with_flash_attn(
        model_dir,
        torch_dtype,
        model_kwargs,
        load_model,
        tokenizer=tokenizer,
        **kwargs)


@register_model(
    ModelType.phi2_3b,
    'AI-ModelScope/phi-2',
    LoRATM.phi,
    TemplateType.default_generation,
    support_flash_attn=True,
    support_vllm=True,
    support_gradient_checkpointing=False)
def get_model_tokenizer_phi(model_dir: str,
                            torch_dtype: Dtype,
                            model_kwargs: Dict[str, Any],
                            load_model: bool = True,
                            **kwargs):
    model_config = AutoConfig.from_pretrained(
        model_dir, trust_remote_code=True)
    use_flash_attn = kwargs.get('use_flash_attn', False)
    model_config.flash_attn = use_flash_attn
    return get_model_tokenizer_from_repo(model_dir, torch_dtype, model_kwargs,
                                         load_model, model_config, **kwargs)


def fix_transformers_upgrade(module: PreTrainedModel) -> None:
    # from 4.35, transformers changes its arguments of _set_gradient_checkpointing
    if version.parse(transformers.__version__) >= version.parse('4.35'):
        if isinstance(module, PreTrainedModel) and hasattr(module, '_set_gradient_checkpointing') \
                and 'value' in inspect.signature(module._set_gradient_checkpointing).parameters.keys():
            module._set_gradient_checkpointing = MethodType(
                PreTrainedModel._set_gradient_checkpointing, module)


def fix_gradient_checkpointing_warning() -> None:
    if version.parse(torch.__version__) < version.parse('2'):
        return
    _old_checkpoint = torch.utils.checkpoint.checkpoint
    if not hasattr(torch.utils.checkpoint,
                   '_old_checkpoint'):  # avoid double patching

        torch.utils.checkpoint._old_checkpoint = _old_checkpoint
        torch.utils.checkpoint.checkpoint = update_wrapper(
            lambda *args, use_reentrant=False, **kwargs: _old_checkpoint(
                *args, use_reentrant=use_reentrant, **kwargs),
            _old_checkpoint)
    try:
        import transformers.modeling_utils
        if hasattr(transformers.modeling_utils, 'checkpoint'):
            transformers.modeling_utils.checkpoint = (
                lambda *args, use_reentrant=False, **kwargs: _old_checkpoint(
                    *args, use_reentrant=use_reentrant, **kwargs))
    except ImportError:
        pass


def get_model_tokenizer(
        model_type: str,
        torch_dtype: Optional[Dtype] = None,
        model_kwargs: Optional[Dict[str, Any]] = None,
        load_model: bool = True,
        **kwargs) -> Tuple[Optional[PreTrainedModel], PreTrainedTokenizerBase]:
    """
    torch_dtype: If you use None, it will retrieve the torch_dtype from the config.json file.
        However, if torch.float32 is retrieved, torch.float16 will be used.
    """
    model_info = MODEL_MAPPING[model_type]
    requires = model_info['requires']
    for require in requires:
        require_version(require)

    model_id_or_path = model_info['model_id_or_path']
    get_function = model_info['get_function']
    ignore_file_pattern = model_info['ignore_file_pattern']
    if model_kwargs is None:
        model_kwargs = {}
    if 'device_map' not in model_kwargs:
        model_kwargs['device_map'] = 'auto'

    model_dir = kwargs.pop('model_dir', None)
    if model_dir is None:
        if is_dist() and not is_local_master():
            dist.barrier()
        model_dir = model_id_or_path
        if model_id_or_path is not None and not os.path.exists(
                model_id_or_path):
            revision = model_info['revision']
            model_dir = snapshot_download(
                model_id_or_path,
                revision,
                ignore_file_pattern=ignore_file_pattern)
        if is_dist() and is_local_master():
            dist.barrier()
    model_dir = os.path.expanduser(model_dir)
    assert os.path.isdir(model_dir)
    if model_info.get('torch_dtype') is not None:
        model_torch_dtype = model_info['torch_dtype']
        if torch_dtype is None:
            torch_dtype = model_torch_dtype
            logger.info(f'Setting torch_dtype: {torch_dtype}')
        else:
            assert torch_dtype == model_torch_dtype, f'please use `{model_torch_dtype}`'
    else:
        if torch_dtype is None:
            model_config = AutoConfig.from_pretrained(
                model_dir, trust_remote_code=True)
            torch_dtype = getattr(model_config, 'torch_dtype', None)
            if torch_dtype == torch.float32:
                torch_dtype = torch.float16
            logger.info(f'Setting torch_dtype: {torch_dtype}')
    kwargs['automodel_class'] = model_info['automodel_class']
    kwargs['eos_token'] = model_info['eos_token']
    model, tokenizer = get_function(model_dir, torch_dtype, model_kwargs,
                                    load_model, **kwargs)
    if model is not None:
        model.model_type = model_type
        fix_transformers_upgrade(model)
        fix_gradient_checkpointing_warning()
    tokenizer.model_type = model_type
    assert tokenizer.eos_token is not None
    if tokenizer.pad_token is None:
        tokenizer.pad_token = tokenizer.eos_token
    if model is not None and model_dir is not None:
        generation_config_path = os.path.join(model_dir,
                                              'generation_config.json')
        generation_config = getattr(model, 'generation_config', None)
        if os.path.isfile(
                generation_config_path) and generation_config is None:
            model.generation_config = GenerationConfig.from_pretrained(
                model_dir)
    return model, tokenizer


def get_additional_saved_files(model_type: str) -> List[str]:
    if 'qwen-vl' in model_type:
        return ['SimSun.ttf']
    elif 'qwen-audio' in model_type:
        return ['mel_filters.npz']
    return []


def get_default_template_type(model_type: str) -> Optional[str]:
    return MODEL_MAPPING[model_type].get('template')


def get_default_lora_target_modules(model_type: str) -> Optional[List[str]]:
    return MODEL_MAPPING[model_type].get('lora_target_modules')<|MERGE_RESOLUTION|>--- conflicted
+++ resolved
@@ -175,15 +175,12 @@
     qwen = ['c_attn']
     polylm = ['c_attn']
     bloom = ['query_key_value']
-<<<<<<< HEAD
     cogagent = [
         'vision_expert_query_key_value', 'vision_expert_dense',
         'language_expert_query_key_value', 'language_expert_dense', 'query',
         'key_value', 'dense'
     ]
-=======
-    phi = ['Wqkv']
->>>>>>> 852f341f
+	phi = ['Wqkv']
 
 
 GetModelTokenizerFunction = Callable[..., Tuple[Optional[PreTrainedModel],
