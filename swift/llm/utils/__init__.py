# Copyright (c) Alibaba, Inc. and its affiliates.
from .argument import (AppUIArguments, DeployArguments, DPOArguments, EvalArguments, ExportArguments, InferArguments,
<<<<<<< HEAD
                       RomeArguments, SftArguments, is_adapter, swift_to_peft_format)
from .client_utils import get_model_list_client, inference_client
from .dataset import (DATASET_MAPPING, DatasetName, GetDatasetFunction, HfDataset, add_self_cognition_dataset,
                      get_dataset, get_dataset_from_repo, load_dataset_from_local, load_ms_dataset, register_dataset)
=======
                       ORPOArguments, RomeArguments, SftArguments, is_adapter, swift_to_peft_format)
from .client_utils import get_model_list_client, inference_client
from .dataset import (DATASET_MAPPING, DatasetName, GetDatasetFunction, HfDataset, get_dataset, get_dataset_from_repo,
                      load_dataset_from_local, load_ms_dataset, register_dataset, register_dataset_info,
                      register_local_dataset, sample_dataset)
>>>>>>> 73c51e41
from .model import (MODEL_MAPPING, GetModelTokenizerFunction, LoRATM, ModelType, get_additional_saved_files,
                    get_default_lora_target_modules, get_default_template_type, get_model_tokenizer,
                    get_model_tokenizer_from_repo, get_model_tokenizer_with_flash_attn, register_model)
from .preprocess import (AlpacaPreprocessor, ClsPreprocessor, ComposePreprocessor, ConversationsPreprocessor,
                         PreprocessFunc, RenameColumnsPreprocessor, SmartPreprocessor, SwiftPreprocessor,
                         TextGenerationPreprocessor)
from .protocol import ChatCompletionResponse  # noqa
from .protocol import (ChatCompletionRequest, ChatCompletionResponseChoice, ChatCompletionResponseStreamChoice,
                       ChatCompletionStreamResponse, ChatMessage, CompletionRequest, CompletionResponse,
                       CompletionResponseChoice, CompletionResponseStreamChoice, CompletionStreamResponse, DeltaMessage,
                       Model, ModelList, UsageInfo, XRequestConfig, random_uuid)
from .template import (DEFAULT_SYSTEM, TEMPLATE_MAPPING, History, Prompt, StopWords, Template, TemplateType,
                       get_template, register_template)
from .utils import (LazyLLMDataset, LLMDataset, dataset_map, download_dataset, find_all_linears, find_embedding,
                    find_ln, get_max_model_len, get_time_info, history_to_messages, inference, inference_stream,
                    is_vllm_available, limit_history_length, messages_to_history, print_example, safe_tokenizer_decode,
                    set_generation_config, sort_by_max_length, stat_dataset, to_device)

try:
    if is_vllm_available():
        from .vllm_utils import (VllmGenerationConfig, get_vllm_engine, inference_stream_vllm, inference_vllm,
                                 prepare_vllm_engine_template)
        try:
            from .vllm_utils import LoRARequest
        except ImportError:
            pass
except Exception as e:
    from swift.utils import get_logger
    logger = get_logger()
    logger.warning(f'import vllm_utils error: {e}')<|MERGE_RESOLUTION|>--- conflicted
+++ resolved
@@ -1,17 +1,10 @@
 # Copyright (c) Alibaba, Inc. and its affiliates.
 from .argument import (AppUIArguments, DeployArguments, DPOArguments, EvalArguments, ExportArguments, InferArguments,
-<<<<<<< HEAD
-                       RomeArguments, SftArguments, is_adapter, swift_to_peft_format)
-from .client_utils import get_model_list_client, inference_client
-from .dataset import (DATASET_MAPPING, DatasetName, GetDatasetFunction, HfDataset, add_self_cognition_dataset,
-                      get_dataset, get_dataset_from_repo, load_dataset_from_local, load_ms_dataset, register_dataset)
-=======
                        ORPOArguments, RomeArguments, SftArguments, is_adapter, swift_to_peft_format)
 from .client_utils import get_model_list_client, inference_client
 from .dataset import (DATASET_MAPPING, DatasetName, GetDatasetFunction, HfDataset, get_dataset, get_dataset_from_repo,
                       load_dataset_from_local, load_ms_dataset, register_dataset, register_dataset_info,
                       register_local_dataset, sample_dataset)
->>>>>>> 73c51e41
 from .model import (MODEL_MAPPING, GetModelTokenizerFunction, LoRATM, ModelType, get_additional_saved_files,
                     get_default_lora_target_modules, get_default_template_type, get_model_tokenizer,
                     get_model_tokenizer_from_repo, get_model_tokenizer_with_flash_attn, register_model)
