--- conflicted
+++ resolved
@@ -9,12 +9,8 @@
                         InferClient, run_deploy, AdapterRequest, prepare_model_template)
     from .export import (export_main, merge_lora, quantize_model, export_to_ollama)
     from .eval import eval_main
-<<<<<<< HEAD
+    from .app import app_main
     from .train import sft_main, pt_main, rlhf_main, rlft_main, get_multimodal_target_regex
-=======
-    from .app import app_main
-    from .train import sft_main, pt_main, rlhf_main, get_multimodal_target_regex
->>>>>>> 07f10d2a
     from .argument import (EvalArguments, InferArguments, TrainArguments, ExportArguments, DeployArguments,
                            RLHFArguments, WebUIArguments, BaseArguments, AppArguments)
     from .template import (TEMPLATE_MAPPING, Template, Word, get_template, TemplateType, register_template,
@@ -35,6 +31,7 @@
 else:
     _extra_objects = {k: v for k, v in globals().items() if not k.startswith('_')}
     _import_structure = {
+        'rlhf': ['rlhf_main'],
         'infer': [
             'deploy_main', 'VllmEngine', 'RequestConfig', 'LmdeployEngine', 'PtEngine', 'infer_main', 'InferClient',
             'run_deploy', 'InferEngine', 'AdapterRequest', 'prepare_model_template'
