--- conflicted
+++ resolved
@@ -13,16 +13,10 @@
 from swift.tuners import Swift
 from swift.utils import (append_to_jsonl, get_logger, get_main, get_model_info,
                          read_multi_line, seed_everything, show_layers)
-<<<<<<< HEAD
-from .utils import (InferArguments, Template, get_additional_saved_files,
-                    get_dataset, get_model_tokenizer, get_template, inference,
-                    inference_stream, is_adapter, set_generation_config)
-=======
 from .utils import (TEMPLATE_MAPPING, InferArguments, Template,
                     get_additional_saved_files, get_dataset,
                     get_model_tokenizer, get_template, inference,
-                    inference_stream, is_lora, set_generation_config)
->>>>>>> 12e731a7
+                    inference_stream, is_adapter, set_generation_config)
 
 logger = get_logger()
 
