# Copyright (c) Alibaba, Inc. and its affiliates.
from copy import deepcopy
from dataclasses import asdict, dataclass, field
from typing import Any, Dict, List, Optional, Union

import json
from PIL import Image

from swift.utils import get_logger
from ..utils import Messages, Tool, messages_to_history

logger = get_logger()


@dataclass
class InferRequest:
    """
    messages: Input in messages format.
        Examples: [{
            "role": "user",  # or assistant/system/role
            "content": [  # str or List[Dict[str, Any]]
                {
                    "type": "image",  # or audio/video
                    "image": "<url/path/base64/PIL.Image>",
                },
                {"type": "text", "text": "Please describe the picture."},
            ],
        }]
        The above content is equivalent to:
        [{"role": "user", "content": "<image>Please describe the picture."}]
        and additionally passing in images: ["<url/path/base64/PIL.Image>"].
    tools: Organize tools into the format of tools_prompt for system. for example, 'react_en'.
        Specifying this parameter will override system.
    """
    messages: Messages

    images: List[Union[str, Image.Image]] = field(default_factory=list)
    audios: List[str] = field(default_factory=list)
    videos: List[str] = field(default_factory=list)

    tools: Optional[List[Tool]] = None

    def __post_init__(self):
        for key in ['images', 'audios', 'videos']:
            val = getattr(self, key)
            if isinstance(val, str):
                setattr(self, key, [val])
        assert isinstance(self.messages, list), f'messages: {self.messages}'

    @staticmethod
    def remove_response(messages) -> Optional[str]:
        last_role = messages[-1]['role'] if messages else None
        if last_role == 'assistant':
            return messages.pop()['content']

    @staticmethod
    def _to_printable(obj, key: Optional[str] = None):
        if isinstance(obj, str) and key not in {'content', 'text'} and len(obj) >= 1000:
            return f'<<<base64:{obj[:50]}..>>>'
        elif isinstance(obj, list):
            res = []
            for item in obj:
                res.append(InferRequest._to_printable(item))
            return res
        elif isinstance(obj, dict):
            res = {}
            for k, v in obj.items():
                res[k] = InferRequest._to_printable(v, key=k)
            return res
        return obj

    def to_printable(self):
        return InferRequest._to_printable(asdict(self))


@dataclass
class TemplateInputs(InferRequest):
    """The training functionality has been added on top of the InferRequest.

    objects: Used for grounding tasks in a general format.
    """
    rejected_response: Optional[str] = None
    label: Optional[bool] = None
    objects: Union[str, None, List[Dict[str, Any]]] = None  # List[Dict[str, Any]]

    def __post_init__(self):
        InferRequest.__post_init__(self)
        # Format objects(groundings/refs) to json
        if isinstance(self.objects, str):
            # reload grounding from str
            self.objects = json.loads(self.objects)
        elif self.objects is None:
            self.objects = []


@dataclass
class StdTemplateInputs:
    # only user/tool/assistant
    messages: List[Dict[str, str]]
    # None: use default system; '': not use system
    system: Optional[str] = None

    rejected_response: Optional[str] = None
    label: Optional[int] = None

    images: List[Union[str, Image.Image]] = field(default_factory=list)
    audios: List[str] = field(default_factory=list)
    videos: List[str] = field(default_factory=list)
    objects: List[Dict[str, Any]] = field(default_factory=list)
    ground_truth: str = None

    agent_keyword: Optional[Dict[str, str]] = None

    def __post_init__(self):
        self.image_idx = 0
        self.audio_idx = 0
        self.video_idx = 0
        self.object_idx = 0
        self.box_idx = 0
        if self.images and not isinstance(self.images, (list, tuple)):
            self.images = [self.images]
        if self.videos and not isinstance(self.videos, (list, tuple)):
            self.videos = [self.videos]
        if self.audios and not isinstance(self.audios, (list, tuple)):
            self.audios = [self.audios]
        if self.agent_keyword is None:
            self.agent_keyword = {}

    def to_history(self):
        if not self.messages:
            return None
        return messages_to_history(self.messages)

    @property
    def is_multimodal(self):
        return bool(self.images or self.audios or self.videos or self.objects)

    @classmethod
    def from_dict(cls, inputs: Dict[str, Any], *, tools_prompt: str = 'react_en') -> 'StdTemplateInputs':
        from swift.plugin import get_tools_prompt, get_tools_keyword
        inputs = deepcopy(inputs)
        kwargs = {}
        for key in ['rejected_response', 'label']:
            if key in inputs:
                kwargs[key] = inputs[key]
        messages = inputs['messages']
        tools = inputs.get('tools')
        objects = inputs.get('objects') or []

        if messages and messages[0]['role'] == 'system':
            message = messages.pop(0)
            system = message['content']
        else:
            system = None

        keyword = None
        if tools is not None:
            if system is not None:
                logger.warning_once(
                    'You have tools prompt but you also have a system field, so the system field will be ignored')
            if isinstance(tools, str):
                tools = json.loads(tools)
            system = get_tools_prompt(tools, tools_prompt)
            keyword = get_tools_keyword(tools_prompt)

        media_kwargs = StdTemplateInputs.remove_messages_media(messages)
        for k in list(media_kwargs.keys()):
            mm_data = media_kwargs[k]

            inputs_mm_data = inputs.get(k)
            if isinstance(inputs_mm_data, str):
                inputs_mm_data = [inputs_mm_data]
            inputs_mm_data = (inputs_mm_data or []).copy()
            if mm_data:
                assert not inputs_mm_data, f'self.{k}: {inputs_mm_data}'
            else:
                media_kwargs[k] = inputs_mm_data

<<<<<<< HEAD
        StdTemplateInputs.messages_join_observation(messages)
        return cls(messages=messages, system=system, objects=objects, **kwargs, ground_truth=inputs.get('ground_truth'), **media_kwargs)
=======
        StdTemplateInputs.messages_join_observation(messages, tools_prompt)
        return cls(messages=messages, system=system, objects=objects, agent_keyword=keyword, **kwargs, **media_kwargs)
>>>>>>> 07f10d2a

    @staticmethod
    def remove_messages_media(messages: Messages) -> Dict[str, Any]:
        res = {'images': [], 'audios': [], 'videos': []}
        for message in messages:
            content = message['content']
            if isinstance(content, str):
                continue
            # List[Dict[str, Any]]
            new_content = ''
            for item in content:
                key: str = item['type']
                value = item.get(key)
                if key == 'text':
                    new_content += value
                    continue
                # image/audio/video
                # image_url/audio_url/video_url
                if key.endswith('_url'):
                    key = key[:-len('_url')]
                new_content += f'<{key}>'
                if isinstance(value, dict):
                    value = value['url']
                if value:
                    res[f'{key}s'].append(value)
            message['content'] = new_content
        return res

    @staticmethod
    def messages_join_observation(messages: Messages, tools_prompt='react_en') -> None:
        """
        Joins observations from 'tool' message into the 'assistant' response.

        Example:
        ---------
        Original messages:
        messages = [
            {'role': 'user', 'content': "What's the weather today in Hangzhou?"},
            {'role': 'assistant', 'content': 'Action: get_weather\nAction Input:\
                    [{"location": "Hangzhou"}]\nObservations:'},
            {'role': 'tool', 'content': 'It is 26 degrees Celsius and sunny in Hangzhou today.'}
        ]

        Transformed messages:
        messages = [
            {'role': 'user', 'content': "What's the weather today in Hangzhou?"},
            {'role': 'assistant', 'content': 'Action: get_weather\nAction Input:\
                    [{"location": "Hangzhou"}]\nObservations: It is 26 degrees Celsius and sunny in Hangzhou today.'}
        ]
        """
        if len(messages) < 2:
            return
        i = 1
        from swift.plugin import get_tools_keyword
        keyword = get_tools_keyword(tools_prompt)
        while i < len(messages):
            pre_message, message = messages[i - 1], messages[i]
            pre_role, pre_content = pre_message['role'], pre_message['content']
            role, content = message['role'], message['content']
            if (pre_role == 'assistant' and role == 'tool' and isinstance(pre_content, str)
                    and pre_content.endswith(keyword.get('observation'))):
                assert isinstance(pre_content, str)
                pre_message['content'] = pre_content + content  # assistant
                messages.pop(i)  # remove tool
            else:
                i += 1<|MERGE_RESOLUTION|>--- conflicted
+++ resolved
@@ -176,13 +176,8 @@
             else:
                 media_kwargs[k] = inputs_mm_data
 
-<<<<<<< HEAD
-        StdTemplateInputs.messages_join_observation(messages)
-        return cls(messages=messages, system=system, objects=objects, **kwargs, ground_truth=inputs.get('ground_truth'), **media_kwargs)
-=======
         StdTemplateInputs.messages_join_observation(messages, tools_prompt)
-        return cls(messages=messages, system=system, objects=objects, agent_keyword=keyword, **kwargs, **media_kwargs)
->>>>>>> 07f10d2a
+        return cls(messages=messages, system=system, objects=objects, **kwargs, **media_kwargs)
 
     @staticmethod
     def remove_messages_media(messages: Messages) -> Dict[str, Any]:
