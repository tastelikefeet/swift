--- conflicted
+++ resolved
@@ -45,10 +45,6 @@
     use_model = False
 
     is_encoder_decoder = False
-<<<<<<< HEAD
-    padding_side: Literal['left', 'right'] = 'left'  # The padding_side when the training batch_size >= 2.
-=======
->>>>>>> 07f10d2a
 
     def __init__(
         self,
@@ -685,14 +681,7 @@
             for k in list(encoded.keys()):
                 if k.endswith('loss_scale'):
                     encoded[k] = None
-<<<<<<< HEAD
-
-        # sequence_classification
-        if inputs.label is not None:
-            encoded['label'] = inputs.label
         encoded['ground_truth'] = inputs.ground_truth
-=======
->>>>>>> 07f10d2a
         return encoded
 
     def debug_logger(self, inputs):
@@ -920,18 +909,10 @@
         pixel_values_videos = [b['pixel_values_videos'] for b in batch if b.get('pixel_values_videos') is not None]
         if len(pixel_values_videos) > 0:
             res['pixel_values_videos'] = torch.concat(pixel_values_videos)
-<<<<<<< HEAD
-        # sequence_classification
-        if self.is_training:
-            label = [b['label'] for b in batch if b.get('label') is not None]
-            if label:
-                res['label'] = label
         if 'ground_truth' in batch[0]:
             res['ground_truth'] = [b['ground_truth'] for b in batch]
         if '_messages' in batch[0]:
             res['_messages'] = [b['_messages'] for b in batch]
-=======
->>>>>>> 07f10d2a
         if use_torchacc() or self.sequence_parallel_size > 1:
             res = self._torchacc_xtuner_data_collator(res, padding_to, self.tokenizer, padding_side)
         return res
