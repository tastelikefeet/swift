# Copyright (c) Alibaba, Inc. and its affiliates.
import os
from functools import partial
from typing import Any, Dict, Union

import json
import numpy as np
import torch
import torch.distributed as dist
from datasets import Dataset
from modelscope import BitsAndBytesConfig, GenerationConfig
from transformers import IntervalStrategy
from transformers.integrations import is_deepspeed_zero3_enabled
from transformers.utils import is_torch_npu_available

from swift.torchacc_utils import patch_acc_model
from swift.trainers import Seq2SeqTrainer
from swift.trainers.utils import can_return_loss, find_labels
from swift.utils import (check_json_format, compute_acc_metrics, compute_nlg_metrics, get_dist_setting, get_logger,
                         get_main, get_model_info, is_ddp_plus_mp, is_dist, is_master, plot_images,
                         preprocess_logits_for_metrics, seed_everything, show_layers, use_torchacc)
from .accelerator import ta_accelerate
from .tuner import prepare_model
from .utils import (MODEL_MAPPING, TEMPLATE_MAPPING, LazyLLMDataset, SftArguments, Template, dataset_map, get_dataset,
                    get_model_tokenizer, get_template, get_time_info, print_example, set_generation_config,
                    sort_by_max_length, stat_dataset)

logger = get_logger()


def llm_sft(args: SftArguments) -> Dict[str, Union[str, Any]]:

    logger.info(f'args: {args}')
    seed_everything(args.seed)
    training_args = args.training_args
    if is_torch_npu_available():
        print(f'device_count: {torch.npu.device_count()}')
    else:
        print(f'device_count: {torch.cuda.device_count()}')
    rank, local_rank, world_size, local_world_size = get_dist_setting()
    print(f'rank: {rank}, local_rank: {local_rank}, ' f'world_size: {world_size}, local_world_size: {local_world_size}')

    if args.gpu_memory_fraction is not None:
        for device_id in range(torch.cuda.device_count()):
            torch.cuda.set_per_process_memory_fraction(max(min(args.gpu_memory_fraction, 1.0), 0.01), device=device_id)

    # Loading Model and Tokenizer
    if is_deepspeed_zero3_enabled():
        model_kwargs = {'device_map': None}
    elif is_torch_npu_available():
        model_kwargs = {'device_map': local_rank if local_rank >= 0 else 0}
    elif args.device_map_config_path is not None:
        cwd = os.getcwd()
        config_path = args.device_map_config_path if os.path.isabs(args.device_map_config_path) else os.path.join(
            cwd, args.device_map_config_path)
        with open(config_path, 'r') as json_file:
            model_kwargs = {'device_map': json.load(json_file)}
    else:
        model_kwargs = {'low_cpu_mem_usage': True}
        if is_dist() and not is_ddp_plus_mp():
            model_kwargs['device_map'] = {'': local_rank}
        elif not use_torchacc():
            model_kwargs['device_map'] = 'auto'

    if args.quant_method == 'hqq':
        from transformers import HqqConfig
        if args.hqq_dynamic_config_path is not None:
            cwd = os.getcwd()
            config_path = args.hqq_dynamic_config_path if os.path.isabs(args.hqq_dynamic_config_path) else os.path.join(
                cwd, args.hqq_dynamic_config_path)
            with open(config_path, 'r') as json_file:
                quantization_config = HqqConfig(dynamic_config=json.load(json_file))
        else:
            if args.quantization_bit == 0:
                logger.info("You haven't set the quantization_bit parameter; set it to 8.")
                args.quantization_bit = 8
            quantization_config = HqqConfig(nbits=args.quantization_bit, axis=args.hqq_axis)
        logger.info(f'quantization_config: {quantization_config.__dict__}')
        model_kwargs['quantization_config'] = quantization_config
    elif args.quant_method == 'eetq':
        from transformers import EetqConfig
        quantization_config = EetqConfig('int8')
        logger.info(f'quantization_config: {quantization_config.__dict__}')
        model_kwargs['quantization_config'] = quantization_config
    elif args.load_in_8bit or args.load_in_4bit:  # bnb
        quantization_config = BitsAndBytesConfig(
            args.load_in_8bit,
            args.load_in_4bit,
            bnb_4bit_compute_dtype=args.bnb_4bit_compute_dtype,
            bnb_4bit_quant_type=args.bnb_4bit_quant_type,
            bnb_4bit_use_double_quant=args.bnb_4bit_use_double_quant)
        logger.info(f'quantization_config: {quantization_config.__dict__}')
        model_kwargs['quantization_config'] = quantization_config

    kwargs = {
        'max_length': args.max_length,
        'use_unsloth': args.tuner_backend == 'unsloth',
        'load_in_4bit': args.quantization_bit == 4
    }
    if args.use_flash_attn is not None:
        kwargs['use_flash_attn'] = args.use_flash_attn
    if args.local_repo_path:
        kwargs['local_repo_path'] = args.local_repo_path
<<<<<<< HEAD
    if args.rope_scaling:
        kwargs['rope_scaling'] = args.rope_scaling
        kwargs['max_length'] = args.max_length
=======
    if args.quant_method == 'awq':
        kwargs['is_awq'] = True
    elif args.quant_method == 'aqlm':
        kwargs['is_aqlm'] = True
    elif args.quant_method == 'gptq':
        kwargs['is_gptq'] = True

>>>>>>> ca4d2f6e
    model, tokenizer = get_model_tokenizer(
        args.model_type,
        args.torch_dtype,
        model_kwargs,
        model_id_or_path=args.model_id_or_path,
        revision=args.model_revision,
        is_training=True,
        **kwargs)
    logger.info(f'model_config: {model.config}')
    generation_config = GenerationConfig(
        max_new_tokens=args.max_new_tokens,
        temperature=args.temperature,
        top_k=args.top_k,
        top_p=args.top_p,
        do_sample=args.do_sample,
        repetition_penalty=args.repetition_penalty,
        num_beams=args.num_beams,
        pad_token_id=tokenizer.pad_token_id,
        eos_token_id=tokenizer.eos_token_id)
    logger.info(f'generation_config: {generation_config}')
    set_generation_config(model, generation_config)
    training_args.generation_config = generation_config

    if use_torchacc():
        import torchacc as ta
        # Get `label` and `return_loss` before 'ta_accelerate' because it will
        # wrapper the model and make these properties wrong.
        label_names = find_labels(model)
        return_loss = can_return_loss(model)
        model = patch_acc_model(model, args)
    # Preparing LoRA
    model, callbacks = prepare_model(model, args)

    show_layers(model)
    logger.info(model)
    model_info = None
    if not is_deepspeed_zero3_enabled():
        model_info = get_model_info(model)
        logger.info(model_info)

    if args.gradient_checkpointing:
        model.config.use_cache = False  # fix transformers==4.36
        logger.info('Setting model.config.use_cache: False')
        model.enable_input_require_grads()

    if use_torchacc():
        model.config.use_cache = False
        logger.info('Setting model.config.use_cache: False')
        model = ta_accelerate(
            model,
            args.fsdp_num,
            args.model_layer_cls_name,
            args.bf16,
            args.fp16,
            gradient_checkpointing=True,
            fsdp_flatten_parameters=False)

    # Loading Dataset
    train_dataset, val_dataset = get_dataset(
        args.dataset,
        args.dataset_test_ratio,
        args.dataset_seed,
        check_dataset_strategy=args.check_dataset_strategy,
        model_name=args.model_name,
        model_author=args.model_author)
    if len(args.val_dataset) > 0:
        # Loading val dataset
        _, val_dataset = get_dataset(
            args.val_dataset,
            1.0,
            args.dataset_seed,
            check_dataset_strategy=args.check_dataset_strategy,
            model_name=args.model_name,
            model_author=args.model_author)

    train_dataset, val_dataset = args._handle_dataset_compat(train_dataset, val_dataset)
    training_args.train_dataset_sample = train_dataset.shape[0] if train_dataset is not None else 0
    logger.info(f'train_dataset: {train_dataset}')
    logger.info(f'val_dataset: {val_dataset}')
    template_kwargs = {}
    template_info = TEMPLATE_MAPPING[args.template_type]
    use_model = template_info.get('use_model', False)
    if use_model:
        template_kwargs['model'] = model
    template_kwargs['use_loss_scale'] = args.use_loss_scale
    if args.sequence_parallel_size and args.sequence_parallel_size > 1:
        template_kwargs['sequence_parallel_size'] = args.sequence_parallel_size
    template: Template = get_template(args.template_type, tokenizer, args.system, args.max_length,
                                      args.truncation_strategy, **template_kwargs)
    args.system = template.default_system
    logger.info(f'system: {args.system}')
    logger.info(f'args.lazy_tokenize: {args.lazy_tokenize}')
    if args.packing:
        from swift.llm.utils.utils import ConstantLengthDataset
        train_dataset = ConstantLengthDataset.get_packed_dataset(
            template, train_dataset, args.max_length, lazy_tokenize=args.lazy_tokenize)
        if val_dataset is not None:
            val_dataset = ConstantLengthDataset.get_packed_dataset(
                template, val_dataset, args.max_length, lazy_tokenize=args.lazy_tokenize)
        dataset_info = {}
        if not args.lazy_tokenize:
            td0 = train_dataset[0]
            print_example(td0, tokenizer, {})
            dataset_info['train_dataset'] = stat_dataset(train_dataset)
            if val_dataset is not None:
                dataset_info['val_dataset'] = stat_dataset(val_dataset)
    elif not args.lazy_tokenize:
        dataset_info = {}
        logger.info(f'Using num_proc: {args.preprocess_num_proc}')
        train_dataset = dataset_map(train_dataset, template.encode, args.preprocess_num_proc)
        if val_dataset is not None:
            val_dataset = dataset_map(val_dataset, template.encode, args.preprocess_num_proc)
        if args.test_oom_error:
            train_dataset = sort_by_max_length(train_dataset, 20000)
        # Data analysis
        if train_dataset is None:
            logger.error('Error accessing train_dataset properties. '
                         'Please ensure that the dataset is properly initialized,'
                         'and every sample of the train_dataset not empty.')
            raise AttributeError('Failed to access dataset attributes,train_dataset is None. This might be because:\n'
                                 '(1) The dataset contains None for input or labels;\n'
                                 "(2) The 'max_length' setting is too short causing data truncation.")
        td0, tkwargs0 = train_dataset.data[0]
        print_example(td0, tokenizer, tkwargs0)
        dataset_info['train_dataset'] = stat_dataset(train_dataset)
        if val_dataset is not None:
            dataset_info['val_dataset'] = stat_dataset(val_dataset)
    else:
        dataset_info = None
        td0, tkwargs0 = template.encode(train_dataset[0])
        print_example(td0, tokenizer, tkwargs0)
        train_dataset = LazyLLMDataset(train_dataset, template)
        if val_dataset is not None:
            val_dataset = LazyLLMDataset(val_dataset, template)
    if val_dataset is None:
        training_args.evaluation_strategy = IntervalStrategy.NO
        training_args.do_eval = False

    padding_to = args.max_length if args.sft_type == 'longlora' else None
    data_collator = partial(template.data_collator, padding_to=padding_to)

    train_batch_size = args.batch_size
    eval_batch_size = args.eval_batch_size
    if use_torchacc():
        train_batch_size *= world_size
        eval_batch_size *= world_size
        training_args.per_device_train_batch_size = train_batch_size
        training_args.per_device_eval_batch_size = eval_batch_size
        training_args.group_by_length = use_torchacc()

    # Trainer
    logger.info(f'training_args: {training_args}')

    trainer_kwargs = {}
    if args.predict_with_generate:
        trainer_kwargs['compute_metrics'] = partial(compute_nlg_metrics, tokenizer=tokenizer)
    else:
        compute_metrics = partial(compute_acc_metrics, acc_strategy=args.acc_strategy)
        trainer_kwargs['compute_metrics'] = compute_metrics
        trainer_kwargs['preprocess_logits_for_metrics'] = preprocess_logits_for_metrics
    if args.check_model_is_latest is False:
        trainer_kwargs['check_model'] = False

    trainer = Seq2SeqTrainer(
        model=model,
        args=training_args,
        data_collator=data_collator,
        train_dataset=train_dataset,
        eval_dataset=val_dataset,
        tokenizer=tokenizer,
        callbacks=callbacks,
        sequence_parallel_size=args.sequence_parallel_size,
        **trainer_kwargs)
    trainer.sft_args = args
    if use_torchacc():
        trainer.label_names = label_names
        trainer.can_return_loss = return_loss
    if is_master():
        for args_obj, fname in zip([args, training_args], ['sft_args.json', 'training_args.json']):
            fpath = os.path.join(args.output_dir, fname)
            logger.info(f'The {args_obj.__class__.__name__} will be saved in: {fpath}')
            with open(fpath, 'w', encoding='utf-8') as f:
                json.dump(check_json_format(args_obj.__dict__), f, ensure_ascii=False, indent=2)
    logging_path = os.path.join(args.output_dir, 'logging.jsonl')
    logger.info(f'The logging file will be saved in: {logging_path}')
    trainer.train(training_args.resume_from_checkpoint)
    last_model_checkpoint = getattr(trainer.state, 'last_model_checkpoint', None)
    logger.info(f'last_model_checkpoint: {last_model_checkpoint}')
    logger.info(f'best_model_checkpoint: {trainer.state.best_model_checkpoint}')
    train_time = get_time_info(trainer.state.log_history, len(train_dataset))
    # Visualization
    if is_master() and not use_torchacc():
        if 'tensorboard' in args.training_args.report_to:
            images_dir = os.path.join(args.output_dir, 'images')
            logger.info(f'images_dir: {images_dir}')
            plot_images(images_dir, args.logging_dir, ['train/loss'], 0.9)
        if args.push_to_hub:
            trainer._add_patterns_to_gitignore(['images/'])
            trainer.push_to_hub()
    run_info = {
        'memory': trainer.perf['memory'],
        'gen_time': trainer.perf['gen_time'],
        'gen_len': trainer.perf['gen_len'],
        'train_time': train_time,
        'last_model_checkpoint': last_model_checkpoint,
        'best_model_checkpoint': trainer.state.best_model_checkpoint,
        'best_metric': trainer.state.best_metric,
        'global_step': trainer.state.global_step,
        'log_history': trainer.state.log_history,
        'model_info': model_info,
        'dataset_info': dataset_info,
    }
    jsonl_path = os.path.join(args.output_dir, 'logging.jsonl')
    with open(jsonl_path, 'a', encoding='utf-8') as f:
        f.write(json.dumps(run_info) + '\n')
    return run_info


def get_sft_main(args, llm):
    if use_torchacc():
        logger.warning('TorchAcc is currently only available internally ' 'within Alibaba Cloud.')
        import torchacc as ta
        # This patch should be called before `llm_sft`.
        ta.accelerate_hf_trainer()
    return get_main(args, llm)


sft_main = get_sft_main(SftArguments, llm_sft)<|MERGE_RESOLUTION|>--- conflicted
+++ resolved
@@ -101,19 +101,17 @@
         kwargs['use_flash_attn'] = args.use_flash_attn
     if args.local_repo_path:
         kwargs['local_repo_path'] = args.local_repo_path
-<<<<<<< HEAD
-    if args.rope_scaling:
-        kwargs['rope_scaling'] = args.rope_scaling
-        kwargs['max_length'] = args.max_length
-=======
     if args.quant_method == 'awq':
         kwargs['is_awq'] = True
     elif args.quant_method == 'aqlm':
         kwargs['is_aqlm'] = True
     elif args.quant_method == 'gptq':
         kwargs['is_gptq'] = True
-
->>>>>>> ca4d2f6e
+		
+    if args.rope_scaling:
+        kwargs['rope_scaling'] = args.rope_scaling
+        kwargs['max_length'] = args.max_length
+		
     model, tokenizer = get_model_tokenizer(
         args.model_type,
         args.torch_dtype,
