--- conflicted
+++ resolved
@@ -6,11 +6,8 @@
 import json
 import numpy as np
 import torch
-<<<<<<< HEAD
 import torch.distributed as dist
 from datasets import Dataset
-=======
->>>>>>> 73c51e41
 from modelscope import BitsAndBytesConfig, GenerationConfig
 from transformers import IntervalStrategy
 from transformers.integrations import is_deepspeed_zero3_enabled
@@ -23,13 +20,8 @@
                          preprocess_logits_for_metrics, seed_everything, show_layers, use_torchacc)
 from .accelerator import ta_accelerate
 from .tuner import prepare_model
-<<<<<<< HEAD
-from .utils import (TEMPLATE_MAPPING, LazyLLMDataset, SftArguments, Template, add_self_cognition_dataset, dataset_map,
-                    get_dataset, get_model_tokenizer, get_template, get_time_info, print_example, set_generation_config,
-=======
 from .utils import (TEMPLATE_MAPPING, LazyLLMDataset, SftArguments, Template, dataset_map, get_dataset,
                     get_model_tokenizer, get_template, get_time_info, print_example, set_generation_config,
->>>>>>> 73c51e41
                     sort_by_max_length, stat_dataset)
 
 logger = get_logger()
@@ -138,30 +130,6 @@
 
     # Loading Dataset
     train_dataset, val_dataset = get_dataset(
-<<<<<<< HEAD
-        args.dataset, args.dataset_test_ratio, random_state, check_dataset_strategy=args.check_dataset_strategy)
-    val_dataset_sample = args.val_dataset_sample
-    if train_dataset is not None and args.train_dataset_sample >= 0:
-        train_dataset_sample = min(args.train_dataset_sample, train_dataset.shape[0])
-        if train_dataset.shape[0] > train_dataset_sample:
-            logger.info(f'train_dataset_sample: {train_dataset_sample}')
-            train_idxs = random_state.permutation(train_dataset_sample)
-            train_dataset = train_dataset.select(train_idxs)
-        if val_dataset_sample is None:
-            val_dataset_sample = max(int(train_dataset_sample * args.dataset_test_ratio), 1)
-    if val_dataset is not None and val_dataset_sample is not None and val_dataset_sample >= 0:
-        if val_dataset.shape[0] > val_dataset_sample:
-            logger.info(f'val_dataset_sample: {val_dataset_sample}')
-            val_idxs = random_state.permutation(val_dataset_sample)
-            val_dataset = val_dataset.select(val_idxs)
-
-    train_dataset = args.handle_dataset_mixture(train_dataset)
-
-    # add self-cognition dataset
-    if args.self_cognition_sample > 0:
-        train_dataset = add_self_cognition_dataset(train_dataset, args.self_cognition_sample, args.model_name,
-                                                   args.model_author)
-=======
         args.dataset,
         args.dataset_test_ratio,
         args.dataset_seed,
@@ -169,7 +137,6 @@
         model_name=args.model_name,
         model_author=args.model_author)
     train_dataset, val_dataset = args._handle_dataset_compat(train_dataset, val_dataset)
->>>>>>> 73c51e41
     logger.info(f'train_dataset: {train_dataset}')
     logger.info(f'val_dataset: {val_dataset}')
     template_kwargs = {}
@@ -178,11 +145,8 @@
     if use_model:
         template_kwargs['model'] = model
     template_kwargs['use_loss_scale'] = args.use_loss_scale
-<<<<<<< HEAD
     if args.sequence_parallel_size and args.sequence_parallel_size > 1:
         template_kwargs['sequence_parallel_size'] = args.sequence_parallel_size
-=======
->>>>>>> 73c51e41
     template: Template = get_template(args.template_type, tokenizer, args.system, args.max_length,
                                       args.truncation_strategy, **template_kwargs)
     args.system = template.default_system
@@ -221,12 +185,9 @@
         dataset_info['train_dataset'] = stat_dataset(train_dataset)
         if val_dataset is not None:
             dataset_info['val_dataset'] = stat_dataset(val_dataset)
-<<<<<<< HEAD
         if args.pack_to_max_length:
             from swift.trainers.xtuner import pack_dataset_xtuner
             train_dataset = pack_dataset_xtuner(train_dataset, args)
-=======
->>>>>>> 73c51e41
     else:
         dataset_info = None
         td0, tkwargs0 = template.encode(train_dataset[0])
