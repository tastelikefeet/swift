import hashlib
import inspect
from typing import Any, List, Optional

import json
import numpy as np

from swift.llm import InferRequest, Messages, RequestConfig


def get_messages_md5(messages: Messages):
    key = ''.join([m['content'] for m in messages])
    return hashlib.md5(key.encode('utf-8')).hexdigest()


def get_reward(model: Any,
               infer_requests: List[InferRequest],
               request_config: RequestConfig = None,
               ground_truths: List[str] = None,
               threshold: Optional[float] = None):
    """Get reward from an RM model.

    Args:
        model: The model instance or an RM evaluator
        infer_requests: Infer requests sent to the model
        request_config: Infer config
        ground_truths: The ground truth list
        threshold: An optional threshold to generate the mask

    Returns:
        Tuple
        Index 0: The min-max normalized scores matched the infer_requests
        Index 1: The mask filtered by the threshold
    """
    parameters = inspect.signature(model.infer).parameters
    gt_param = {}
    if 'ground_truths' in parameters:
        gt_param = {'ground_truths': ground_truths}
    resp_list = model.infer(infer_requests, request_config=request_config, **gt_param)
    arr = []
    for i in range(len(resp_list)):
        content = resp_list[i].choices[0].message.content
        if isinstance(content, str) and '[' in content:
<<<<<<< HEAD
            arr.append(min(eval(content)))
=======
            try:
                content = json.loads(content)
            except Exception:
                content = eval(content)
            arr.append(min(content))
>>>>>>> 7391b33a
        else:
            arr.append(float(content))

    _mask = np.array([True] * len(arr))
    if threshold is not None:
        # > not >=, orm caller passes 0, which will cause error
        _mask = np.array([a > threshold for a in arr])

    def normalize(arr):
        min_val = np.min(arr)
        max_val = np.max(arr)
        if min_val == max_val:
            if min_val == 0:
                constant_value = 0.0
            else:
                constant_value = min(1.0, min_val)
            return np.full_like(arr, fill_value=constant_value, dtype=np.float64)
        normalized = (arr - min_val) / (max_val - min_val + 1e-5)
        return normalized

    return normalize(arr), _mask<|MERGE_RESOLUTION|>--- conflicted
+++ resolved
@@ -41,15 +41,11 @@
     for i in range(len(resp_list)):
         content = resp_list[i].choices[0].message.content
         if isinstance(content, str) and '[' in content:
-<<<<<<< HEAD
-            arr.append(min(eval(content)))
-=======
             try:
                 content = json.loads(content)
             except Exception:
                 content = eval(content)
             arr.append(min(content))
->>>>>>> 7391b33a
         else:
             arr.append(float(content))
 
