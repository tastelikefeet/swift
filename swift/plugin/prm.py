import os
from typing import Dict, List, Union

import json
import torch

from swift.llm import InferRequest
from swift.llm.infer.protocol import ChatCompletionResponse, ChatCompletionResponseChoice, ChatMessage


class PRM:

    def __init__(self):
        # init here
        pass

    @torch.inference_mode()
    def infer(self, infer_requests: Union[List[InferRequest], List[Dict]], ground_truths: List[str],
              **kwargs) -> List[ChatCompletionResponse]:
        raise NotImplementedError


SYSTEM = """
You are a process reward model, give the reward value of the answer, you must follow the instructions below:

1. Output a float reward value between -1.0 and 1.0, -1.0 means the worst answer, 1.0 means the best answer, please think step by step to give your reasons and thoughts, but the reward must appare at the end with this format: **Reward: your-reward-value**.

2. The answer may be incomplete, you must give the reward by the existing part of the answer, taking into account semantic coherence, logical correctness, and clarity.

3. A ground truth answer will be given to you, it may be not the best one, consider it as a reference example.

Begin!
""" # noqa

QUERY = """
The original question or the previous conversation:

#query#

Here is the ground truth as the reference:

#ground_truth#

Given the upper information, give your reward(-1.0~1.0) of the following answer:

#response#
"""


class QwenMaxPRM(PRM):

    def infer(self, infer_requests: Union[List[InferRequest], List[Dict]], ground_truths: List[str],
              **kwargs) -> List[ChatCompletionResponse]:
        rewards = []

<<<<<<< HEAD
            client = OpenAI(
                api_key=os.getenv('DASHSCOPE_API_KEY'),
                base_url='https://dashscope.aliyuncs.com/compatible-mode/v1',
            )
            previous = request['messages'][:-1]
=======
        from openai import OpenAI

        client = OpenAI(
            api_key=os.getenv('DASHSCOPE_API_KEY'),
            base_url='https://dashscope.aliyuncs.com/compatible-mode/v1',
        )

        for request, ground_truth in zip(infer_requests, ground_truths):
            previous = request.messages[:-1]
>>>>>>> a4d75135
            if previous[0]['role'] == 'system':
                previous = previous[1:]

            assert request['messages'][-1]['role'] == 'assistant'
            query = QUERY.replace('#query#', json.dumps(previous))
            query = query.replace('#ground_truth#', ground_truth)
            query = query.replace('#response#', request['messages'][-1]['content'])
            messages = [
                {
                    'role': 'system',
                    'content': SYSTEM
                },
                {
                    'role': 'user',
                    'content': query
                },
            ]
            completion = client.chat.completions.create(
                model='qwen-max',
                messages=messages,
            )

            content = completion.choices[0].message.content
            if 'Reward:' not in content:
                rewards.append(None)
            try:
                reward = float(content.split('Reward:')[1].strip().replace('*', ''))
                rewards.append(reward)
            except Exception:
                rewards.append(None)

        return [
            ChatCompletionResponse(
                choices=[
                    ChatCompletionResponseChoice(
                        message=ChatMessage(content=1.0 if r else 0.0, role='assistant'), index=0, finish_reason='')
                ],
                model=None,
                usage=None) for r in rewards
        ]
<<<<<<< HEAD
=======


class ClientPRM(PRM):

    def __init__(self, api_key=None, base_url=None, model=None):
        super().__init__()
        from swift.llm import InferClient
        import os
        if api_key is None:
            api_key = os.getenv('DASHSCOPE_API_KEY')
        if base_url is None:
            base_url = 'https://dashscope.aliyuncs.com/compatible-mode/v1'
        if model is None:
            model = 'qwen-plus'
        self.infer_engine = InferClient(base_url=base_url, api_key=api_key)
        self.infer_kwargs = {
            'model': model,
        }

    def infer(self, infer_requests: List[InferRequest], ground_truths: List[str],
              **kwargs) -> List[ChatCompletionResponse]:
        prm_infer_requests = []
        for request, ground_truth in zip(infer_requests, ground_truths):
            previous = request.messages[:-1]
            if previous[0]['role'] == 'system':
                previous = previous[1:]

            assert request.messages[-1]['role'] == 'assistant'
            query = QUERY.replace('#query#', json.dumps(previous))
            query = query.replace('#ground_truth#', ground_truth)
            query = query.replace('#response#', request.messages[-1]['content'])
            messages = [
                {
                    'role': 'system',
                    'content': SYSTEM
                },
                {
                    'role': 'user',
                    'content': query
                },
            ]

            prm_infer_requests.append(InferRequest(messages=messages))
>>>>>>> a4d75135

        responses = self.infer_engine.infer(prm_infer_requests, **self.infer_kwargs)
        rewards = []
        for response in responses:
            content = response.choices[0].message.content
            if 'Reward:' not in content:
                rewards.append(None)
            try:
                reward = float(content.split('Reward:')[1].strip().replace('*', ''))
                rewards.append(reward)
            except Exception:
                rewards.append(None)

<<<<<<< HEAD
class DummyPRM(PRM):
    """An example"""

    def __init__(self):
        # init here
        pass

    @torch.inference_mode()
    def infer(self, infer_requests: Union[List[InferRequest], List[Dict]], ground_truths: List[str],
              **kwargs) -> List[ChatCompletionResponse]:
=======
>>>>>>> a4d75135
        return [
            ChatCompletionResponse(
                choices=[
                    ChatCompletionResponseChoice(
<<<<<<< HEAD
                        message=ChatMessage(content=1.0, role='assistant'), index=0, finish_reason='')
                ],
                model=None,
                usage=None)
        ] * len(ground_truths)


prms = {'qwen_max': QwenMaxPRM, 'dummy': DummyPRM}
=======
                        message=ChatMessage(content=1.0 if r else 0.0, role='assistant'), index=0, finish_reason='')
                ],
                model=None,
                usage=None) for r in rewards
        ]


prms = {
    'qwen_max': QwenMaxPRM,
    'client': ClientPRM,
}
>>>>>>> a4d75135
<|MERGE_RESOLUTION|>--- conflicted
+++ resolved
@@ -53,13 +53,6 @@
               **kwargs) -> List[ChatCompletionResponse]:
         rewards = []
 
-<<<<<<< HEAD
-            client = OpenAI(
-                api_key=os.getenv('DASHSCOPE_API_KEY'),
-                base_url='https://dashscope.aliyuncs.com/compatible-mode/v1',
-            )
-            previous = request['messages'][:-1]
-=======
         from openai import OpenAI
 
         client = OpenAI(
@@ -68,8 +61,7 @@
         )
 
         for request, ground_truth in zip(infer_requests, ground_truths):
-            previous = request.messages[:-1]
->>>>>>> a4d75135
+            previous = request['messages'][:-1]
             if previous[0]['role'] == 'system':
                 previous = previous[1:]
 
@@ -110,8 +102,6 @@
                 model=None,
                 usage=None) for r in rewards
         ]
-<<<<<<< HEAD
-=======
 
 
 class ClientPRM(PRM):
@@ -155,7 +145,6 @@
             ]
 
             prm_infer_requests.append(InferRequest(messages=messages))
->>>>>>> a4d75135
 
         responses = self.infer_engine.infer(prm_infer_requests, **self.infer_kwargs)
         rewards = []
@@ -169,7 +158,17 @@
             except Exception:
                 rewards.append(None)
 
-<<<<<<< HEAD
+        return [
+            ChatCompletionResponse(
+                choices=[
+                    ChatCompletionResponseChoice(
+                        message=ChatMessage(content=1.0 if r else 0.0, role='assistant'), index=0, finish_reason='')
+                ],
+                model=None,
+                usage=None) for r in rewards
+        ]
+		
+		
 class DummyPRM(PRM):
     """An example"""
 
@@ -180,31 +179,18 @@
     @torch.inference_mode()
     def infer(self, infer_requests: Union[List[InferRequest], List[Dict]], ground_truths: List[str],
               **kwargs) -> List[ChatCompletionResponse]:
-=======
->>>>>>> a4d75135
         return [
             ChatCompletionResponse(
                 choices=[
                     ChatCompletionResponseChoice(
-<<<<<<< HEAD
                         message=ChatMessage(content=1.0, role='assistant'), index=0, finish_reason='')
                 ],
                 model=None,
                 usage=None)
         ] * len(ground_truths)
 
-
-prms = {'qwen_max': QwenMaxPRM, 'dummy': DummyPRM}
-=======
-                        message=ChatMessage(content=1.0 if r else 0.0, role='assistant'), index=0, finish_reason='')
-                ],
-                model=None,
-                usage=None) for r in rewards
-        ]
-
-
 prms = {
     'qwen_max': QwenMaxPRM,
     'client': ClientPRM,
-}
->>>>>>> a4d75135
+	'dummy': DummyPRM,
+}