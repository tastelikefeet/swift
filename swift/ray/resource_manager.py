--- conflicted
+++ resolved
@@ -46,11 +46,7 @@
                 ranks = list(range(last_rank + 1, last_rank + 1 + ranks))
             except Exception:  # noqa
                 if isinstance(ranks, str):
-<<<<<<< HEAD
-                    ranks = eval(ranks)
-=======
                     ranks = eval(ranks, {'__builtins__': {'list': list, 'range': range}})
->>>>>>> 07b71102
             finally:
                 all_ranks.extend(ranks)
                 group['ranks'] = ranks
