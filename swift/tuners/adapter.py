# Copyright (c) Alibaba, Inc. and its affiliates.
import inspect
import re
import types
from dataclasses import dataclass, field
from typing import Union, List

import torch
from torch import nn
from transformers.activations import ACT2CLS
from swift.utils.torch_utils import find_sub_module
from .utils import SwiftConfig, SwiftOutput


@dataclass
class AdapterConfig(SwiftConfig):
    """
    The configuration class for the adapter module.

    Adapters project input tokens by an MLP layer.
    'Parameter-Efficient Transfer Learning for NLP' by Houlsby et al.(2019)
    See http://arxiv.org/abs/1902.00751

    Args:
        dim: The dimension of the hidden states
        target_modules: The feedforward module to be replaced, in regex format
        hidden_pos: The position of the hidden state to passed into the adapter, can be int (args) or str (kwargs)
        method_name: The method to be replaced, default to replace the forward method
        adapter_length: The length of the adapter length (intermediate length)
        act_layer: The activation layer of the adapter
    """

    dim: int = field(
        default=None, metadata={'help': 'The dimension of the hidden states'})

    target_modules: str = field(
        default=None,
        metadata={
            'help': 'The feedforward module to be replaced, in regex format'
        })

    hidden_pos: Union[str, int] = field(
        default=None,
        metadata={
            'help':
            'The position of the hidden state to passed into the adapter, can be int (args) or str (kwargs)'
        })

    method_name: str = field(
        default='forward',
        metadata={
            'help':
            'The method to be replaced, default to replace the forward method'
        })

    adapter_length: int = field(
        default=128,
        metadata={
            'help': 'The length of the adapter length (intermediate length)'
        })

    act_layer: str = field(
        default='gelu',
        metadata={'help': 'The activation layer of the adapter'})

    def __post_init__(self):
        from .mapping import SwiftTuners
        self.swift_type = SwiftTuners.ADAPTER


class Adapter:

    @staticmethod
    def prepare_model(model: nn.Module, config: AdapterConfig, adapter_name: str) -> SwiftOutput:
        """Prepare a model with `AdapterConfig`"""
        module_keys = [key for key, _ in model.named_modules()]

        for module_key in module_keys:
            if isinstance(config.target_modules, str):
                target_module_found = re.fullmatch(config.target_modules,
                                                   module_key)
            else:
                target_module_found = any(
                    module_key.endswith(target_key)
                    for target_key in config.target_modules)

            if target_module_found:  # noqa
                module = model.get_submodule(module_key)

                def _forward(self, *args, **kwargs):
                    args = self.forward_origin(*args, **kwargs)
                    if isinstance(args, (tuple, list, dict)):
                        if isinstance(config.hidden_pos, int):
                            return args[0:config.hidden_pos] + args[
                                config.hidden_pos] + getattr(self, f'adapter_{adapter_name}')(args[config.hidden_pos]) \
                                + args[config.hidden_pos + 1:] # noqa
                        else:
                            kwargs[config.hidden_pos] = args[
                                config.hidden_pos] + getattr(self, f'adapter_{adapter_name}')(
                                    args[config.hidden_pos])
                    elif isinstance(args, torch.Tensor):
                        args = getattr(self, f'adapter_{adapter_name}')(args)
                    return args

                def _feed_forward_chunk(self, attention_output):
                    return _forward(self, attention_output)

                # TODO The `config.method_name` method should not be replaced twice.

                module.forward_origin = getattr(module, config.method_name)
                num_args_in_forward_chunk_fn = len(
                    inspect.signature(module.forward_origin).parameters)
                if config.method_name == 'feed_forward_chunk' and num_args_in_forward_chunk_fn == 1:
                    setattr(module, config.method_name,
                            types.MethodType(_feed_forward_chunk, module))
                else:
                    setattr(module, config.method_name,
                            types.MethodType(_forward, module))
                adapter_module = AdapterModule(config.dim,
                                               config.adapter_length,
                                               ACT2CLS[config.act_layer])
                setattr(module, f'adapter_{adapter_name}', adapter_module)

        def state_dict_callback(state_dict, adapter_name: str):
            return {
                key: value
                for key, value in state_dict.items() if f'adapter_{adapter_name}' in key
            }

        def mark_trainable_callback(model):
            return

        return SwiftOutput(config, state_dict_callback,
                           mark_trainable_callback)

    @staticmethod
    def activate_adapter(module: torch.nn.Module, adapter_name: str, activate: bool):
        modules: List[torch.nn.Module] = find_sub_module(module, adapter_name)
        for _module in modules:
            module.activate(activate)


class AdapterModule(nn.Module):
    """The implementation of adapter tuning method.

    Adapters project input tokens by an MLP layer.
    'Parameter-Efficient Transfer Learning for NLP' by Houlsby et al.(2019)
    See http://arxiv.org/abs/1902.00751

    Attributes:
        dim: An integer indicating the embedding dimension.
        adapter_length: An integer indicating the length of adapter tuning.
    """

    def __init__(
        self,
        dim,
        adapter_length=None,
        act_layer=nn.GELU,
    ):
        super(AdapterModule, self).__init__()
        self.dim = dim
        self.adapter_length = adapter_length
        # self.adapter_type = adapter_type
        self.ln1 = nn.Linear(dim, adapter_length)
        self.activate = act_layer()
        self.ln2 = nn.Linear(adapter_length, dim)
        self.init_weights()
<<<<<<< HEAD
        self._prepared = False
=======
        self._activate = True
>>>>>>> cebdd115

    def init_weights(self):

        def _init_weights(m):
            if isinstance(m, nn.Linear):
                nn.init.xavier_uniform_(m.weight)
                nn.init.normal_(m.bias, std=1e-6)

        self.apply(_init_weights)

    def activate(self, activate=True):
        self._activate = activate

    def forward(self, x, identity=None):
<<<<<<< HEAD
        if not self._prepared:
            self.ln1.to(x.device)
            self.activate.to(x.device)
            self.ln2.to(x.device)
            self._prepared = True
        
        x_dtype = x.dtype
        x = x.to(self.ln1.weight.dtype)
=======
        if not self.activate:
            return 0.
>>>>>>> cebdd115
        out = self.ln2(self.activate(self.ln1(x)))
        if identity is None:
            identity = x
        identity = identity.to(out.dtype)
        out = identity + out
        return out.to(x_dtype)<|MERGE_RESOLUTION|>--- conflicted
+++ resolved
@@ -166,11 +166,8 @@
         self.activate = act_layer()
         self.ln2 = nn.Linear(adapter_length, dim)
         self.init_weights()
-<<<<<<< HEAD
         self._prepared = False
-=======
-        self._activate = True
->>>>>>> cebdd115
+		self._activate = True
 
     def init_weights(self):
 
@@ -185,7 +182,8 @@
         self._activate = activate
 
     def forward(self, x, identity=None):
-<<<<<<< HEAD
+        if not self.activate:
+            return 0.
         if not self._prepared:
             self.ln1.to(x.device)
             self.activate.to(x.device)
@@ -194,10 +192,6 @@
         
         x_dtype = x.dtype
         x = x.to(self.ln1.weight.dtype)
-=======
-        if not self.activate:
-            return 0.
->>>>>>> cebdd115
         out = self.ln2(self.activate(self.ln1(x)))
         if identity is None:
             identity = x
