--- conflicted
+++ resolved
@@ -98,10 +98,6 @@
                     kwargs['group_size']
                 )  # using pooling layer to conduct sum operation
 
-<<<<<<< HEAD
-        def forward(self, x: torch.Tensor) -> torch.Tensor:
-            result = self.quant_linear_module(x)
-=======
             def call_quant_linear_module(*args, **kwargs):
                 return quant_linear_module.forward_origin(*args, **kwargs)
 
@@ -110,7 +106,6 @@
 
         def forward(self, x: torch.Tensor):
             result = self.call_quant_linear_module(x)
->>>>>>> 7846f3a5
             if not self.is_activated(
             ) or self.disable_adapters or self.active_adapter not in self.lora_A.keys(
             ):
@@ -120,11 +115,8 @@
                 if not torch.is_autocast_enabled():
                     expected_dtype = result.dtype
                     x = x.to(self.lora_A[self.active_adapter].weight.dtype)
-<<<<<<< HEAD
                     if self.use_qa_lora:
                         x = self.qa_pool(x)
-=======
->>>>>>> 7846f3a5
                     output = (
                         self.lora_B[self.active_adapter](
                             self.lora_A[self.active_adapter](self.lora_dropout[
