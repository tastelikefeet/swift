# Copyright (c) Alibaba, Inc. and its affiliates.
import re
from copy import deepcopy
from dataclasses import dataclass
from types import MethodType
from typing import Dict, Optional

import torch
from torch import nn

from swift import get_logger
from .utils import ActivationMixin, SwiftAdapter, SwiftConfig, SwiftOutput

logger = get_logger()


@dataclass
class PartConfig(SwiftConfig):
    """
    Freeze the model and train a part of it.

    Args:
        target_modules(`Optional[str]`): The target modules to be trained in regex format
    """

    target_modules: Optional[str] = None

    def __post_init__(self):
        from .mapping import SwiftTuners
        self.swift_type = SwiftTuners.PART


class Part(SwiftAdapter):

    @staticmethod
    def target_module_matched(module_key: str, config: PartConfig):
        return re.fullmatch(config.target_modules, module_key)

    @staticmethod
    def prepare_model(model: nn.Module, config: PartConfig, adapter_name: str):
        name_list = [name for name, _ in model.named_modules(remove_duplicate=False)]
        for name in name_list:
            module: nn.Module = model.get_submodule(name)
            if Part.target_module_matched(name, config) and not getattr(module, 'plugin', False):
                if hasattr(module, 'base_layer'):
                    module = module.base_layer

                def _forward(self, *args, **kwargs):
                    child_list = [
                        sub_module for name, sub_module in self.named_modules(remove_duplicate=False)
                        if '_part_' in name
                    ]
                    sub_modules = [child for child in child_list if getattr(child, 'activated', False)]
                    assert len(sub_modules) <= 1
                    if len(sub_modules) == 1:
                        return sub_modules[0].forward(*args, **kwargs)
                    else:
                        return self.forward_origin(*args, **kwargs)

                if not hasattr(module, 'forward_origin'):
                    module.forward_origin = module.forward
                    module.forward = MethodType(_forward, module)

                new_module = deepcopy(module)
                for attr in dir(new_module):
                    if '_part_' in attr:
                        delattr(new_module, attr)
                new_module.part_name = adapter_name
                ActivationMixin.mark_all_sub_modules_as_plugin(new_module)
                setattr(module, f'_part_{adapter_name}', new_module)
                new_module.requires_grad_(True)

        def state_dict_callback(state_dict, adapter_name):
            new_state_dict = {}
            for key, value in state_dict.items():
                if f'_part_{adapter_name}.' in key:
                    new_key = key.replace(f'_part_{adapter_name}.', '').replace('base_layer.', '')
                    new_state_dict[new_key] = value

            return new_state_dict

        def mark_trainable_callback(model: nn.Module):
            pass

        def load_state_dict_callback(model: nn.Module, adapter_name: str, state_dict: Dict[str, torch.Tensor]):
            new_state_dict = {}
            for name, module in model.named_modules(remove_duplicate=False):
                module: nn.Module
                if Part.target_module_matched(name, config):
                    for param_name in state_dict:
                        if param_name.startswith(name):
                            end = param_name[len(name):]
                            if hasattr(module, 'base_layer'):
<<<<<<< HEAD
                                new_state_dict[name + f'base_layer._part_{adapter_name}' + end] = state_dict[param_name]
=======
                                new_state_dict[name + f'.base_layer._part_{adapter_name}' + end] = state_dict[param_name]
>>>>>>> e78fb7ef
                            else:
                                new_state_dict[name + f'._part_{adapter_name}' + end] = state_dict[param_name]
            return new_state_dict

        return SwiftOutput(
            config=config,
            state_dict_callback=state_dict_callback,
            mark_trainable_callback=mark_trainable_callback,
            load_state_dict_callback=load_state_dict_callback)

    @staticmethod
    def activate_adapter(module: torch.nn.Module, adapter_name: str, activate: bool, offload: str = None):
        name_list = [name for name, _ in module.named_modules(remove_duplicate=False)]
        for name in name_list:
            sub_module: nn.Module = module.get_submodule(name)
            if re.fullmatch(f'.*_part_{adapter_name}$', name):
                sub_module.activated = activate
                SwiftAdapter.save_memory(sub_module, adapter_name, name, activate, offload)<|MERGE_RESOLUTION|>--- conflicted
+++ resolved
@@ -91,11 +91,7 @@
                         if param_name.startswith(name):
                             end = param_name[len(name):]
                             if hasattr(module, 'base_layer'):
-<<<<<<< HEAD
-                                new_state_dict[name + f'base_layer._part_{adapter_name}' + end] = state_dict[param_name]
-=======
                                 new_state_dict[name + f'.base_layer._part_{adapter_name}' + end] = state_dict[param_name]
->>>>>>> e78fb7ef
                             else:
                                 new_state_dict[name + f'._part_{adapter_name}' + end] = state_dict[param_name]
             return new_state_dict
