--- conflicted
+++ resolved
@@ -286,13 +286,9 @@
                 ret.append(gr.update(value=arg))
             else:
                 ret.append(gr.update())
-<<<<<<< HEAD
-        return ret + [gr.update(value=None), [all_args.get('model_type'), all_args.get('template_type')]]
-=======
         sft_type = None
         if is_custom_path:
             with open(os.path.join(all_args['ckpt_dir'], 'sft_args.json'), 'r') as f:
                 _json = json.load(f)
                 sft_type = _json['sft_type']
-        return ret + [gr.update(value=None), [all_args.get('model_type'), all_args.get('template_type'), sft_type]]
->>>>>>> 73c51e41
+        return ret + [gr.update(value=None), [all_args.get('model_type'), all_args.get('template_type'), sft_type]]